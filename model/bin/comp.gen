--- conflicted
+++ resolved
@@ -102,11 +102,8 @@
 #   esac
 # fi
 
-<<<<<<< HEAD
+# opt="$opt -I$path_i"
 # opt="$opt $ESMF_F90COMPILEPATHS"
-=======
-# opt="$opt -I$path_i"
->>>>>>> 483e6fe2
 
 # 2.b.2 Compile
 
