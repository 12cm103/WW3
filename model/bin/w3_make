--- conflicted
+++ resolved
@@ -28,8 +28,6 @@
 # 1. Preparations                                                             #
 # --------------------------------------------------------------------------- #
 # 1.a Internal variables
-
-# 1.a.1 Setup file
 
   ww3_env="${HOME}/.wwatch3.env"                           # setup file
   if [ ${WWATCH3_ENV} ]; then ww3_env="${WWATCH3_ENV}"; fi # alternate setup file
@@ -51,32 +49,6 @@
   all_programs="$all_programs ww3_ounf"
   all_programs="$all_programs ww3_ounp"
 
-# 1.a.2 Non-NetCDF programs
-
-  reg_programs="ww3_grid"
-  reg_programs="$reg_programs ww3_strt"
-  reg_programs="$reg_programs ww3_prep"
-  reg_programs="$reg_programs ww3_shel"
-  reg_programs="$reg_programs ww3_multi"
-  reg_programs="$reg_programs ww3_sbs1"
-  reg_programs="$reg_programs ww3_outf"
-  reg_programs="$reg_programs ww3_outp"
-  reg_programs="$reg_programs ww3_trck"
-  reg_programs="$reg_programs ww3_grib"
-  reg_programs="$reg_programs ww3_gint"
-  reg_programs="$reg_programs gx_outf"
-  reg_programs="$reg_programs gx_outp"
-
-# 1.a.3 NetCDF programs
-
-  cdf_programs="ww3_prnc"
-  cdf_programs="$cdf_programs ww3_ounf"
-  cdf_programs="$cdf_programs ww3_ounp"
-
-# 1.a.4 All programs
-
-  all_programs="$reg_programs $cdf_programs"
-
 # 1.b ID header  - - - - - - - - - - - - - - - - - - - - - - - - - - - - - - -
 
   echo ' '
@@ -90,13 +62,8 @@
   if test "$#" = '0'
   then
     progs="$all_programs"
-<<<<<<< HEAD
-    default_mode=1
-=======
->>>>>>> 57574624
   else
     progs="$*"
-    default_mode=0
   fi
 
 # 1.d Get data from setup file - - - - - - - - - - - - - - - - - - - - - - - - 
@@ -112,11 +79,7 @@
     set `grep WWATCH3_LIST $ww3_env` ; shift
     list="$*"
   else
-<<<<<<< HEAD
-    echo "*** Set-up file $ww3_env not found ***"; echo ' '
-=======
     echo "*** Set-up file $ww3_env not found ***"
->>>>>>> 57574624
     exit 1
   fi
 
@@ -125,30 +88,10 @@
   echo "Save listings     : $list"
   echo ' '
 
-<<<<<<< HEAD
-# 1.e Check for switch file  - - - - - - - - - - - - - - - - - - - - - - - - - 
-
-  switch_file=$main_dir/bin/switch
-  switch_file_old=$main_dir/bin/switch.old
-
-  if test ! -f $switch_file
-  then
-    echo "*** switch file $switch_file not found ***" ; echo ' '
-    exit 1
-  fi
-
-# 1.f Setup for NetCDF compile - - - - - - - - - - - - - - - - - - - - - - - - 
-
-# 1.f.1 NetCDF compile message function
-
-  netcdf_compile_message () {
-
-=======
 # 1.e Setup for NetCDF compile - - - - - - - - - - - - - - - - - - - - - - - - 
 
 # 1.e.1 Define NetCDF compile message
   netcdf_compile_message () {
->>>>>>> 57574624
   cat 2>&1 << 'EOF'
 
 *****************************************************************
@@ -187,131 +130,6 @@
 *****************************************************************
 
 EOF
-<<<<<<< HEAD
-
-  }
-
-# 1.f.2 NetCDF check compile environment function
-
-  netcdf_check_compile () {
-
-  mode=$1 #must be ERROR or WARNING
-
-  if [ -z "$WWATCH3_NETCDF" ]
-  then
-    netcdf_compile_message
-    echo "$mode: WWATCH3_NETCDF not defined"; echo ' '
-    return 1
-  else
-    case $WWATCH3_NETCDF in
-      NC3)
-        if [ -z "$NETCDF_LIBDIR" ]
-        then
-          netcdf_compile_message
-          echo "$mode: NETCDF_LIBDIR not defined"; echo ' '
-          return 1
-        fi
-        if [ -z "$NETCDF_INCDIR" ]
-        then
-          netcdf_compile_message
-          echo "$mode: NETCDF_INCDIR not defined"; echo ' '
-          return 1
-        fi
-      ;;
-      NC4)
-        if [ -z "$NETCDF_CONFIG" ]
-        then
-          netcdf_compile_message
-          echo "$mode: NETCDF_CONFIG not defined"; echo ' '
-          return 1
-        fi
-        if [ ! -x "$NETCDF_CONFIG" ]
-        then
-          netcdf_compile_message
-          echo "$mode: $NETCDF_CONFIG does not exist or is not executable"; echo ' '
-          return 1
-        fi
-        netcdf_version=`$NETCDF_CONFIG --version | awk '{print $2}'`
-        if [ `echo $netcdf_version | tr -d .` -lt 411 ]
-        then
-          netcdf_compile_message
-          echo "$mode: NetCDF version $netcdf_version < 4.1.1"; echo ' '
-          return 1
-        fi
-      ;;
-      *)
-        netcdf_compile_message
-        echo "$mode: WWATCH3_NETCDF=$WWATCH3_NETCDF not supported"; echo ' '
-        return 1
-      ;;
-    esac
-  fi
-
-  return 0
-  }
-
-# 1.f.3 NetCDF check api function
-
-  netcdf_check_api () {
-
-  mode=$1 #must be ERROR or WARNING
-
-  if [ -n "`grep NC4 $switch_file`" ]
-  then
-    case $WWATCH3_NETCDF in
-      NC3)
-        netcdf_compile_message
-        echo "$mode: WWATCH3_NETCDF=NC3 incompatible with NC4 switch"; echo ' '
-        return 1
-      ;;
-      NC4)
-        if [ "`$NETCDF_CONFIG --has-nc4`" = 'no' ]
-        then
-          netcdf_compile_message
-          echo "$mode: NetCDF-4 API not enabled (required by NC4 switch)"; echo ' '
-          return 1
-        fi
-      ;;
-    esac
-  fi
-
-  return 0
-  }
-
-# 1.f.4 Check for NetCDF compile
-
-  if [ $default_mode -eq 1 ]
-  then
-    if ! netcdf_check_compile WARNING
-    then
-      echo "NetCDF pre- and post-processing programs ($cdf_programs)"
-      echo "will not be compiled unless NetCDF compile environment is properly set."; echo ' '
-      echo "Continuing with compile of non-NetCDF programs ..."; echo ' '
-      progs="$reg_programs"
-    fi
-  else
-    nc_compile=0
-    for prog in $cdf_programs
-    do
-      if [ -n "`echo $progs | grep $prog`" ]
-      then
-        nc_compile=1
-      fi
-    done
-    if [ $nc_compile -eq 1 ]
-    then
-      if ! netcdf_check_compile ERROR
-      then
-        echo "NetCDF pre- and post-processing programs ($cdf_programs)"
-        echo "will not be compiled unless NetCDF compile environment is properly set."; echo ' '
-        echo "Now exiting ..."; echo ' '
-        exit 1
-      fi
-    fi
-  fi
-
-# 1.g Prepare scratch directory  - - - - - - - - - - - - - - - - - - - - - - - 
-=======
   }
 
 # 1.e.2 Check for NetCDF compile
@@ -406,17 +224,12 @@
   fi
 
 # 1.f Prepare scratch directory  - - - - - - - - - - - - - - - - - - - - - - - 
->>>>>>> 57574624
 
   if test ! -d $temp_dir
   then
     if ! `mkdir -p $temp_dir`
     then
-<<<<<<< HEAD
-      echo ' ' ; echo "   *** Cannot create $temp_dir ***" ; echo ' '
-=======
       echo ' ' ; echo "      *** Cannot create $temp_dir ***" ; echo ' '
->>>>>>> 57574624
       exit 1
     fi
   fi
@@ -426,9 +239,6 @@
   rm -f *.l
   cd $main_dir/ftn
 
-<<<<<<< HEAD
-# 1.h Prepare makefile - - - - - - - - - - - - - - - - - - - - - - - - - - - -
-=======
 # 1.g Prepare makefile - - - - - - - - - - - - - - - - - - - - - - - - - - - -
 
   if test ! -f $main_dir/bin/switch
@@ -436,13 +246,12 @@
     echo ' ' ; echo "      *** switch file not found ***" ; echo ' '
     exit 1
   fi
->>>>>>> 57574624
 
   make_make='y'
-  if test -f $switch_file_old
+  if test -f $main_dir/bin/switch.old
   then
     if test -f $main_dir/ftn/makefile && \
-       test -z "`diff $switch_file $switch_file_old`"
+       test -z "`diff $main_dir/bin/switch $main_dir/bin/switch.old`"
     then
       make_make='n'
     fi
@@ -453,18 +262,14 @@
     echo 'Making makefile ...'
     if $main_dir/bin/make_makefile.sh
     then
-      cp $switch_file $switch_file_old
+      cp $main_dir/bin/switch $main_dir/bin/switch.old
     else
       exit 1
     fi
   fi
   echo ' '
 
-<<<<<<< HEAD
-# 1.i Export paths - - - - - - - - - - - - - - - - - - - - - - - - - - - - - - 
-=======
 # 1.h Export paths - - - - - - - - - - - - - - - - - - - - - - - - - - - - - - 
->>>>>>> 57574624
 
   aPb="$main_dir/bin"     # path containing shell scripts
   aPo="$main_dir/obj"     # path containing .o files
