--- conflicted
+++ resolved
@@ -793,8 +793,7 @@
              source="w3triamd w3srcemd $flx $ln $st $nl $bt $ic $is $db $tr $bs $xx $refcode $igcode"
                  IO='w3iogrmd w3iogomd w3iopomd w3iotrmd w3iorsmd w3iobcmd'
                  IO="$IO w3iosfmd w3partmd"
-<<<<<<< HEAD
-                aux="constants w3servmd w3timemd $tidecode w3arrymd w3dispmd w3cspcmd w3gsrumd" ;;
+                aux="constants w3servmd w3timemd $tidecode w3arrymd w3dispmd w3cspcmd w3gsrumd $cplcode" ;;
     ww3_multi|ww3_multi_esmf)
                if [ "$prog" = "ww3_multi" ]
                then
@@ -805,11 +804,6 @@
                  core='wmesmfmd'
                fi
                core="$core wminitmd wmwavemd wmfinlmd wmgridmd wmupdtmd wminiomd"
-=======
-                aux="constants w3servmd w3timemd $tidecode w3arrymd w3dispmd w3cspcmd w3gsrumd $cplcode" ;;
-    ww3_multi) IDstring='Multi-grid shell'
-               core='wminitmd wmwavemd wmfinlmd wmgridmd wmupdtmd wminiomd'
->>>>>>> 994f53df
                core="$core w3fldsmd w3initmd w3wavemd w3wdasmd w3updtmd"
                data='wmmdatmd w3gdatmd w3wdatmd w3adatmd w3idatmd w3odatmd'
                prop="$pr"
@@ -1087,13 +1081,8 @@
                W3SXXXMD \
               CONSTANTS W3SERVMD W3TIMEMD W3ARRYMD W3DISPMD W3GSRUMD W3TRIAMD \
                WMINITMD WMWAVEMD WMFINLMD WMMDATMD WMGRIDMD WMUPDTMD \
-<<<<<<< HEAD
                WMUNITMD WMINIOMD WMIOPOMD WMSCRPMD WMESMFMD \
-               w3getmem
-=======
-               WMUNITMD WMINIOMD WMIOPOMD WMSCRPMD \
                w3getmem WW_cc CMP_COMM
->>>>>>> 994f53df
       do
       case $mod in
          'W3INITMD'     ) modtest=w3initmd.o ;;
