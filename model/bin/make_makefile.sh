#!/bin/sh
# --------------------------------------------------------------------------- #
# make_makefile.sh : Generates the makefile for WAVEWATCH based on switch     #
#                    settings                                                 #
#                    This script is called by w3_make and therefore does      #
#                    not print header information.                            #
#                                                                             #
# programs used : w3_new  Touches the correct files if compiler switches      #
#                         have been changed.                                  #
#                                                                             #
# error codes : all error output goes directly to screen in w3_make.          #
#                                                                             #
#                                                      Hendrik L. Tolman      #
#                                                      May 2009               #
#                                                      March 2014             #
#                                                                             #
#    Copyright 2009-2014 National Weather Service (NWS),                      #
#       National Oceanic and Atmospheric Administration.  All rights          #
#       reserved.  WAVEWATCH III is a trademark of the NWS.                   #
#       No unauthorized use without permission.                               #
#                                                                             #

# --------------------------------------------------------------------------- #
# 1. Preparations                                                             #
# --------------------------------------------------------------------------- #
# 1.a Internal variables

  ww3_env="${HOME}/.wwatch3.env"                           # setup file
# The following line must not be removed: it is a switch for local install
# so that all bin scripts point to the local wwatch3.env
# WW3ENV
# For manual install (without install_ww3_tar or install_ww3_svn) make sure to
# either use the generic ww3_env or to add your own ww3_env="${my_directory}"

  if [ ${WWATCH3_ENV} ]; then ww3_env="${WWATCH3_ENV}"; fi # alternate setup file

# 1.b ID header  - - - - - - - - - - - - - - - - - - - - - - - - - - - - - - -

# 1.c Read data from the environment file  - - - - - - - - - - - - - - - - - -

  if [ ${WWATCH3_DIR} ] && [ ${WWATCH3_TMP} ]
  then
    main_dir=${WWATCH3_DIR}
    temp_dir=${WWATCH3_TMP}
  elif [ -f $ww3_env ]
  then
    set `grep WWATCH3_DIR $ww3_env` ; shift
    main_dir="$*"
    set `grep WWATCH3_TMP $ww3_env` ; shift
    temp_dir="$*"
  else
     "*** Set-up file $ww3_env not found ***"
    exit 1
  fi

  os=`uname -s 2>/dev/null`
  if [ "$os" = "AIX" ]
  then
    ar_cmd="ar -X32_64 rv"
  else
    ar_cmd="ar rv"
  fi

# 1.d Check / make directories   - - - - - - - - - - - - - - - - - - - - - - -

  if [ -d $main_dir ]
  then
    cd $main_dir
  else
    echo "*** Directory $main_dir not found ***"
    exit 2
  fi

  if [ ! -d $temp_dir ]
  then
    mkdir $temp_dir
  fi
  cd $temp_dir

# 1.e Create makefile with header  - - - - - - - - - - - - - - - - - - - - - -

  echo '# -------------------------'              > makefile
  echo '# WAVEWATCH III makefile   '             >> makefile
  echo '# -------------------------'             >> makefile

# --------------------------------------------------------------------------- #
# 2. Part 1, subroutine dependencies                                          #
# --------------------------------------------------------------------------- #
# 2.a File ID

  rm -f filelist.tmp

# 2.b Get info from switch file  - - - - - - - - - - - - - - - - - - - - - - -

  switch=$main_dir/bin/switch
  old_sw=$main_dir/bin/switch.old
  new_sw=$main_dir/bin/w3_new

  if [ ! -f $old_sw ]
  then
    old_sw=$switch
    $new_sw all
  fi

# NOTE: comment line with '#sort:key:" used by sort_switches, including ':'

  for type in mach nco grib mcp c90 nec lrecl netcdf scrip scripnc \
              shared mpp mpiexp thread GSE prop \
              stress s_ln source stab s_nl snls s_bot s_db miche s_tr s_bs \
                     s_ice s_is reflection s_xx \
              wind windx rwind curr currx mgwind mgprop mggse \
              subsec tdyn dss0 pdif tide refrx ig rotag arctic nnt mprf
  do
    case $type in
#sort:mach:
      mach   ) TY='one'
               ID='hardware or compiler'
               OK='DUM F90' ;;
#sort:nco:
      nco    ) TY='upto1'
               ID='NCO modifications'
               TS='NCO'
               OK='NCO' ;;
#sort:grib:
      grib   ) TY='one'
               ID='GRIB package'
               OK='NOGRB NCEP1 NCEP2' ;;
#sort:mcp:
      mcp    ) TY='one'
               ID='model coupling protocol'
               TS='NOPA'
               OK='NOPA PALM' ;;
#sort:c90:
      c90    ) TY='upto1'
               ID='Cray C90 compiler directives'
               TS='C90'
               OK='C90' ;;
#sort:nec:
      nec    ) TY='upto1'
               ID='NEC compiler directives'
               TS='NEC'
               OK='NEC' ;;
#sort:lrecl:
      lrecl  ) TY='one'
               ID='word length in record length'
               OK='LRB4 LRB8' ;;
#sort:netcdf:
      netcdf ) TY='upto1'
               ID='netcdf api type'
               TS='NC4'
               OK='NC4' ;;
#sort:scrip:
      scrip  ) TY='upto1'
               ID='grid to grid interpolation '
               TS='SCRIP'
               OK='SCRIP' ;;
#sort:scripnc:
      scripnc ) TY='upto1'
               ID='use of netcdf in grid to grid interpolation '
               TS='SCRIPNC'
               OK='SCRIPNC' ;;
#sort:shared:
      shared ) TY='one'
               ID='shared / distributed memory'
               OK='SHRD DIST' ;;
#sort:mpp:
      mpp    ) TY='one'
               ID='message passing protocol'
               OK='SHRD MPI' ;;
#sort:mpiexp:
      mpiexp ) TY='upto1'
               ID='experimental MPI option'
               TS='MPIBDI'
               OK='MPIBDI' ;;
#sort:thread:
      thread ) TY='upto2'
               ID='directive controlled threading'
               TS='OMP'
               OK='OMPG OMPX OMPH' ;;
#sort:GSE:
      GSE    ) TY='one'
               ID='GSE aleviation'
               OK='PR0 PR1 PR2 PR3 PRX SMC' ;;
#sort:prop:
      prop   ) TY='one'
               ID='propagation scheme'
               OK='PR0 PR1 UQ UNO SMC' ;;
#sort:stress:
      stress ) TY='one'
               ID='stress computation'
               OK='FLX0 FLX1 FLX2 FLX3 FLX4 FLXX' ;;
#sort:s_ln:
      s_ln   ) TY='one'
               ID='linear input'
               OK='LN0 SEED LN1 LNX' ;;
#sort:source:
      source ) TY='one'
               ID='input/whitecapping'
               OK='ST0 ST1 ST2 ST3 ST4 ST6 STX' ;;
#sort:stab:
      stab   ) TY='upto1'
               ID='stability correction'
               TS='STAB'
               OK='STAB0 STAB2 STAB3' ;;
#sort:s_nl:
      s_nl   ) TY='one'
               ID='quadruplet interactions'
               OK='NL0 NL1 NL2 NL3 NLX' ;;
#sort:snls:
      snls   ) TY='upto1'
               ID='quadruplet smoother'
               TS='NLS'
               OK='NLS' ;;
#sort:s_bot:
      s_bot  ) TY='one'
               ID='bottom friction'
               OK='BT0 BT1 BT4 BT8 BT9 BTX' ;;
#sort:s_db:
      s_db   ) TY='one'
               ID='depth-induced breaking'
               OK='DB0 DB1 DBX' ;;
#sort:miche:
      miche  ) TY='upto1'
               ID='Miche style limiter'
               TS='MLIM'
               OK='MLIM' ;;
#sort:s_tr:
      s_tr   ) TY='one'
               ID='triad interactions'
               OK='TR0 TR1 TRX' ;;
#sort:s_bs:
      s_bs   ) TY='one'
               ID='bottom scattering'
               OK='BS0 BS1 BSX' ;;
#sort:s_ice:
      s_ice  ) TY='one'
               ID='ice sink term'
               OK='IC0 IC1 IC2 IC3' ;;
#sort:s_is:
      s_is  ) TY='one'
               ID='ice scattering term'
               OK='IS0 IS1 IS2' ;;
#sort:reflection:
  reflection ) TY='one'
               ID='wave reflections'
               OK='REF0 REF1' ;;
#sort:s_xx:
      s_xx   ) TY='one'
               ID='arbitrary source'
               OK='XX0 XXX' ;;
#sort:wind:
      wind   ) TY='one'
               ID='wind interpolation in time'
               OK='WNT0 WNT1 WNT2' ;;
#sort:windx:
      windx  ) TY='one'
               ID='wind interpolation in space'
               OK='WNX0 WNX1 WNX2' ;;
#sort:rwind:
      rwind  ) TY='upto1'
               ID='wind vs. current definition'
               TS='RWND'
               OK='RWND' ;;
#sort:curr:
      curr   ) TY='one'
               ID='current interpolation in time'
               OK='CRT1 CRT2' ;;
#sort:currx:
      currx  ) TY='one'
               ID='current interpolation in space'
               OK='CRX0 CRX1 CRX2' ;;
#sort:mgwind:
      mgwind ) TY='upto1'
               ID='moving grid wind correction'
               TS='MGW'
               OK='MGW' ;;
#sort:mgprop:
      mgprop ) TY='upto1'
               ID='moving grid propagation correction'
               TS='MGP'
               OK='MGP' ;;
#sort:mggse:
      mggse  ) TY='upto1'
               ID='moving grid GSE correction'
               TS='MGG'
               OK='MGG' ;;
#sort:subsec:
      subsec ) TY='upto1'
               ID='sub-second time stepping'
               TS='SEC1'
               OK='SEC1' ;;
#sort:tdyn:
      tdyn   ) TY='upto1'
               ID='dynamic diffusion time'
               TS='TDYN'
               OK='TDYN' ;;
#sort:dss0:
      dss0   ) TY='upto1'
               ID='diffusion tensor'
               TS='DSS0'
               OK='DSS0' ;;
#sort:pdif:
      pdif   ) TY='upto1'
               ID='propagation diffusion'
               TS='XW'
               OK='XW0 XW1' ;;
#sort:tide:
      tide   ) TY='upto1'
               ID='use of tidal analysis'
               TS='TIDE'
               OK='TIDE' ;;
#sort:refrx:
      refrx  ) TY='upto1'
               ID='use of spectral refraction @C/@x'
               TS='REFRX'
               OK='REFRX' ;;
#sort:ig:
      ig     ) TY='upto1'
               ID='infragravity waves'
               TS='IG1'
               OK='IG1' ;;
#sort:rotag:
      rotag  ) TY='upto1'
               ID='rotated grid'
               TS='RTD'
               OK='RTD' ;;
#sort:arctic:
      arctic ) TY='upto1'
               ID='Arctic grid'
               TS='ARC'
               OK='ARC' ;;
#sort:nnt:
      nnt    ) TY='upto1'
               ID='NN training/test data generation'
               TS='NNT'
               OK='NNT' ;;
#sort:mprf:
      mprf   ) TY='upto1'
               ID='multi-grid model profiling'
               TS='MPRF'
               OK='MPRF' ;;
    esac

    n_found='0'
    s_found=
    for check in $OK
    do
      if [ "`grep $check $switch | wc -w | awk '{print $1}'`" -gt '1' ]
      then
        n_found=`expr $n_found + 1`
        s_found="$s_found $check"
      fi
    done

    if [ "$n_found" != '1' ] && [ "$TY" = 'one' ]
    then
      echo ' '
      echo "   *** No valid $ID switch found  ***"
      echo "       valid : $OK"
      echo "       found :$s_found"
      echo ' ' ; exit 3
    fi

    if [ "$n_found" -gt '1' ] && [ "$TY" = 'upto1' ]
    then
      echo ' '
      echo "   *** Too many $ID switches found (max 1) ***"
      echo "       valid : $OK"
      echo "       found :$s_found"
      echo ' ' ; exit 4
    fi

    if [ "$n_found" -gt '2' ] && [ "$TY" = 'upto2' ]
    then
      echo ' '
      echo "   *** Too many $ID switches found (max 2) ***"
      echo "       valid : $OK"
      echo "       found :$s_found"
      echo ' ' ; exit 5
    fi

    if [ "$TY" = 'man' ]
    then
      echo "   w3_new $type has to be run manually"
    else
      if [ "$n_found" = '1' ]
      then
        sw="`echo $s_found | awk '{ print $1 }'`"
        if [ "`grep $sw $old_sw | wc -w | awk '{print $1}'`" -lt '1' ]
        then
          $new_sw $type
          echo "   new $ID"
        fi
      else
        if [ "`grep $TS $old_sw | wc -w | awk '{print $1}'`" -gt '1' ]
        then
          $new_sw $type
          echo "   new $ID"
        fi
      fi
    fi

    if [ "$n_found" = '1' ]
    then
      sw="`echo $s_found | awk '{ print $1 }'`"
    else
      sw=
    fi

    if [ "$type" = 'thread' ]
    then
      sw1="`echo $s_found | awk '{ print $1 }'`"
      sw2="`echo $s_found | awk '{ print $2 }'`"
    fi

    case $type in
      shared ) shared=$sw ;;
      mpp    ) mpp=$sw ;;
      mpiexp ) mpiexp=$sw ;;
      thread ) thread1=$sw1 ; thread2=$sw2 ;;
      GSE    ) g_switch=$sw ;;
      prop   ) p_switch=$sw ;;
      s_ln   ) s_ln=$sw ;;
      source ) s_inds=$sw ;;
      stab   ) stab=$sw ;;
      stress ) stress=$sw ;;
      scrip  ) scrip=$sw ;;
      scripnc) scripnc=$sw ;;
      s_nl   ) s_nl=$sw ;;
      snls   ) snls=$sw ;;
      s_bot  ) s_bt=$sw ;;
      s_ice  ) s_ic=$sw ;;
      s_is   ) s_is=$sw ;;
      s_db   ) s_db=$sw ;;
      s_tr   ) s_tr=$sw ;;
      s_bs   ) s_bs=$sw ;;
      s_xx   ) s_xx=$sw ;;
      reflection    ) reflection=$sw ;;
      refrx  ) refrx=$sw ;;
      ig     ) ig=$sw ;;
      mcp    ) mcp=$sw ;;
      netcdf ) netcdf=$sw;;
      tide   ) tide=$sw ;;
      arctic ) arctic=$sw ;;
      mprf   ) mprf=$sw ;;
              *    ) ;;
    esac
  done

  if [ -n "$thread1" ] && [ -z "$thread2" ]
  then
      echo ' '
      echo "   *** !/OMPX or !/OMPH has to be used in combination with !/OMPG"
      echo ' ' ; exit 6
  fi

  if [ -n "$thread2" ] && [ "$thread1" != 'OMPG' ]
  then
      echo ' '
      echo "   *** !/OMPX or !/OMPH has to be used in combination with !/OMPG"
      echo ' ' ; exit 6
  fi

  if [ "$thread2" = 'OMPX' ] && [ "$shared" != 'SHRD' ]
  then
      echo ' '
      echo "   *** !/OMPX has to be used in combination with !/SHRD"
      echo ' ' ; exit 7
  fi

  if [ "$thread2" = 'OMPH' ] && [ "$mpp" != 'MPI' ]
  then
      echo ' '
      echo "   *** !/OMPH has to be used in combination with !/MPI"
      echo ' ' ; exit 8
  fi

  if [ "$arctic" = 'ARC' ] && [ "$p_switch" != 'SMC' ]
  then
      echo ' '
      echo "   *** !/ARC has to be used in combination with !/SMC"
      echo ' ' ; exit 9
  fi

  case $g_switch in
   PR0) pr=$NULL ;;
   PR1) pr='w3profsmd w3pro1md' ;;
   PR2) pr='w3profsmd w3pro2md' ;;
   PR3) pr='w3profsmd w3pro3md' ;;
   SMC) pr='w3psmcmd' ;;
  esac 

  case $p_switch in
   UQ ) pr="$pr w3uqckmd" ;;
   UNO) pr="$pr w3uno2md" ;;
  esac 

  case $stress in
   FLX0) str_st1='no' ; str_st2='no' ; str_st3='yes' ; str_st6='no'
         flx='w3flx1md'
         flxx=$NULL ;;
   FLX1) str_st1='OK' ; str_st2='no' ; str_st3='no' ; str_st6='OK'
         flx='w3flx1md'
         flxx=$NULL ;;
   FLX2) str_st1='OK' ; str_st2='OK' ; str_st3='no' ; str_st6='OK'
         flx='w3flx2md'
         flxx=$NULL ;;
   FLX3) str_st1='OK' ; str_st2='OK' ; str_st3='no' ; str_st6='OK'
         flx='w3flx3md'
         flxx=$NULL ;;
   FLX4) str_st1='OK' ; str_st2='no' ; str_st3='no' ; str_st6='OK'
         flx='w3flx4md'
         flxx=$NULL ;;

   FLXX) str_st1='no' ; str_st2='no' ; str_st3='no'
         flx='w3flxxmd'
         flxx=$NULL ;;
  esac

  case $s_ln in
   LN0) ln=$NULL
        lnx=$NULL ;;
   LN1) ln='w3sln1md'
        lnx=$NULL ;;
   LNX) ln='w3slnxmd'
        lnx=$NULL ;;
  esac

  case $s_inds in
   ST0) st='w3src0md'
        stx=$NULL ;;
   ST1) st='w3src1md'
        stx=$NULL ;;
   ST2) st='w3src2md'
        stx='w3src2md' ;;
   ST3) st='w3src3md'
        stx='w3src3md' ;;
   ST4) st='w3src4md'
        stx='w3src4md' ;;
   ST6) st='w3src6md w3swldmd'
        stx='w3src6md' ;;
   STX) st='w3srcxmd'
        stx=$NULL ;;
  esac

  if [ "$stab" = 'STAB2' ] && [ "$s_inds" != 'ST2' ]
  then
      echo ' '
      echo "   *** !/STAB2 has to be used in combination with !/ST2"
      echo ' ' ; exit 10
  fi

  if [ "$stab" = 'STAB3' ] && [ "$s_inds" != 'ST3' ]
  then
      if [ "$s_inds" != 'ST4' ]
      then
        echo ' '
        echo "   *** !/STAB3 has to be used in combination with !/ST3 or !/ST4"
        echo ' ' ; exit 10
      fi
  fi

  if [ "$s_inds" = 'ST1' ] && [ "$str_st1" = 'no' ]
  then
      echo ' '
      echo "   *** !/ST1 cannot be used in combination with !/$stress"
      echo "       Choose from FLX1, FLX2, FLX3, or FLX4."
      echo ' ' ; exit 11
  fi

  if [ "$s_inds" = 'ST2' ] && [ "$str_st2" = 'no' ]
  then
      echo ' '
      echo "   *** !/ST2 cannot be used in combination with !/$stress"
      echo "       Choose from FLX2 or FLX3."
      echo ' ' ; exit 11
  fi

  if [ "$s_inds" = 'ST3' ] && [ "$str_st3" = 'no' ]
  then
      echo ' '
      echo "   *** !/ST3 cannot be used in combination with !/$stress"
      echo "       Stresses embedded in source terms, use FLX0."
      echo ' ' ; exit 11
  fi
  if [ "$s_inds" = 'ST4' ] && [ "$str_st3" = 'no' ]
  then
      echo ' '
      echo "   *** !/ST4 cannot be used in combination with !/$stress"
      echo "       Stresses embedded in source terms, use FLX0."
      echo ' ' ; exit 11
  fi
  if [ "$s_inds" = 'ST6' ] && [ "$str_st6" = 'no' ]
  then
      echo ' '
      echo "   *** !/ST6 cannot be used in combination with !/$stress"
      echo "       Choose from FLX1, FLX2, FLX3, or FLX4."
      echo ' ' ; exit 11
  fi

  case $s_nl in
   NL0) nl=$NULL
        nlx=$NULL ;;
   NL1) nl='w3snl1md'
        nlx='w3snl1md' ;;
   NL2) nl='w3snl2md mod_xnl4v5 serv_xnl4v5 mod_constants mod_fileio'
        nlx="$nl" ;;
   NL3) nl='w3snl3md'
        nlx='w3snl3md' ;;
   NLX) nl='w3snlxmd'
        nlx='w3snlxmd' ;;
  esac

  case $snls in
   NLS) nl="$nl w3snlsmd"
        nlx="$nlx w3snlsmd" ;;
  esac

  case $s_bt in
   BT0) bt=$NULL ;;
   BT1) bt='w3sbt1md' ;;
   BT2) bt='w3sbt2md mod_btffac' ;;
   BT4) bt='w3sbt4md' ;;
   BT8) bt='w3sbt8md' ;;
   BT9) bt='w3sbt9md' ;;
   BTX) bt='w3sbtxmd' ;;
  esac

  case $s_db in
   DB0) db=$NULL
        dbx=$NULL ;;
   DB1) db='w3sdb1md'
        dbx=$NULL ;;
   DBX) db='w3sdbxmd'
        dbx=$NULL ;;
  esac

  case $s_tr in
   TR0) tr=$NULL
        trx=$NULL ;;
   TR1) tr='w3str1md'
        trx=$NULL ;;
   TRX) tr='w3strxmd'
        trx=$NULL ;;
  esac

  case $s_bs in
   BS0) bs=$NULL
        bsx=$NULL ;;
   BS1) bs='w3sbs1md'
        bsx=$NULL ;;
   BSX) bs='w3sbsxmd'
        bsx=$NULL ;;
  esac

  ic=$NULL
  case $s_ic in
   IC1) ic='w3sic1md' ;;
   IC2) ic='w3sic2md' ;;
   IC3) ic='w3sic3md' ;;
  esac

  is=$NULL
  case $s_is in
   IS1) is='w3sis1md' ;;
   IS2) is='w3sis2md' ;;
  esac

  refcode=$NULL
  case $reflection in
   REF1) refcode='w3ref1md'
   esac

  case $s_xx in
   XX0) xx=$NULL
        xxx=$NULL ;;
   XXX) xx='w3sxxxmd'
        xxx=$NULL ;;
  esac

  tidecode=$NULL
  tideprog=$NULL
  case $tide in
   TIDE) tidecode='w3tidemd'
         tideprog='ww3_prtide'
   esac

  case $ig in
   IG1) igcode='w3gig1md w3canomd'
   esac


  if [ -n "$thread1" ] && [ "$s_nl" = 'NL2' ]
  then
      echo ' '
      echo "   *** The present version of the WRT interactions"
      echo "       cannot be run under OpenMP (OMPG OMPX, OMPH). Use"
      echo "       SHRD or MPI options instead.                    ***"
      echo ' ' ; exit 12
  fi

  if [ "$mprf" = "MPRF" ]
  then
    mprfaux='w3getmem'
  else
    mprfaux=$NULL
  fi

# 2.c Make makefile and file list  - - - - - - - - - - - - - - - - - - - - - -

  echo ' '                                       >> makefile
  echo '# WAVEWATCH III executables'             >> makefile
  echo '# -------------------------'             >> makefile

  progs="ww3_grid ww3_strt ww3_prep ww3_prnc ww3_shel ww3_multi ww3_sbs1
         ww3_outf ww3_outp ww3_trck ww3_grib gx_outf gx_outp ww3_ounf 
         ww3_ounp ww3_gspl ww3_gint ww3_bound ww3_bounc ww3_systrk $tideprog"
  progs="$progs ww3_multi_esmf"

  for prog in $progs
  do
    case $prog in
     ww3_grid) IDstring='Grid preprocessor'
               core=
               data='w3wdatmd w3gdatmd w3adatmd w3idatmd w3odatmd'
               prop=
             source="w3triamd $stx $nlx $btx $is"
                 IO='w3iogrmd'
                aux='constants w3servmd w3arrymd w3dispmd w3gsrumd w3timemd' ;;
     ww3_strt) IDstring='Initial conditions program'
               core=
               data='w3gdatmd w3wdatmd w3adatmd w3idatmd w3odatmd'
               prop=
             source="$stx $nlx $btx $is"
                 IO='w3iogrmd w3iorsmd'
                aux='constants w3triamd w3servmd w3arrymd w3dispmd w3gsrumd w3timemd' ;;
     ww3_bound) IDstring='boundary conditions program'
               core=
               data='w3adatmd w3gdatmd w3wdatmd w3idatmd w3odatmd'
               prop=
             source="$stx $nlx $btx  $is w3triamd"
                 IO='w3iobcmd w3iogrmd w3dispmd w3gsrumd'
                aux='constants w3servmd w3timemd w3cspcmd' ;;
     ww3_bounc) IDstring='NetCDF boundary conditions program'
               core=
               data='w3adatmd w3gdatmd w3wdatmd w3idatmd w3odatmd'
               prop=
             source="$stx $nlx $btx  $is w3triamd"
                 IO='w3iobcmd w3iogrmd w3dispmd w3gsrumd'
                aux='constants w3servmd w3timemd w3cspcmd' ;;
     ww3_prep) IDstring='Field preprocessor'
               core='w3fldsmd'
               data='w3gdatmd w3adatmd w3idatmd w3odatmd w3wdatmd'
               prop=
             source="w3triamd $stx $nlx $btx  $is"
                 IO='w3iogrmd'
                aux="constants w3servmd w3timemd $tidecode w3arrymd w3dispmd w3gsrumd" ;;
     ww3_prnc) IDstring='NetCDF field preprocessor'
               core='w3fldsmd'
               data='w3gdatmd w3adatmd w3idatmd w3odatmd w3wdatmd'
               prop=
             source="w3triamd $stx $nlx $btx $is"
                 IO='w3iogrmd'
                aux="constants w3servmd w3timemd w3arrymd w3dispmd w3gsrumd $tidecode" ;;
     ww3_prtide) IDstring='Tide prediction'
               core='w3fldsmd'
               data='w3gdatmd w3adatmd w3idatmd w3odatmd'
               prop=
             source="w3triamd $stx $nlx $btx $is"
                 IO='w3iogrmd'
                aux="constants w3servmd w3timemd $tidecode w3arrymd w3dispmd w3gsrumd" ;;
     ww3_shel) IDstring='Generic shell'
               core='w3fldsmd w3initmd w3wavemd w3wdasmd w3updtmd'
               data='w3gdatmd w3wdatmd w3adatmd w3idatmd w3odatmd'
               prop="$pr"
             source="w3triamd w3srcemd $flx $ln $st $nl $bt $ic $is $db $tr $bs $xx $refcode $igcode"
                 IO='w3iogrmd w3iogomd w3iopomd w3iotrmd w3iorsmd w3iobcmd'
                 IO="$IO w3iosfmd w3partmd"
                aux="constants w3servmd w3timemd $tidecode w3arrymd w3dispmd w3cspcmd w3gsrumd" ;;
    ww3_multi|ww3_multi_esmf)
               if [ "$prog" = "ww3_multi" ]
               then
                 IDstring='Multi-grid shell'
                 core=''
               else
                 IDstring='Multi-grid ESMF module'
                 core='wmesmfmd'
               fi
               core="$core wminitmd wmwavemd wmfinlmd wmgridmd wmupdtmd wminiomd"
               core="$core w3fldsmd w3initmd w3wavemd w3wdasmd w3updtmd"
               data='wmmdatmd w3gdatmd w3wdatmd w3adatmd w3idatmd w3odatmd'
               prop="$pr"
             source="w3triamd w3srcemd $flx $ln $st $nl $bt $ic $is $db $tr $bs $xx $refcode $igcode"
                 IO='w3iogrmd w3iogomd w3iopomd wmiopomd'
                 IO="$IO w3iotrmd w3iorsmd w3iobcmd w3iosfmd w3partmd"
                aux="constants $tidecode w3servmd w3timemd w3arrymd w3dispmd w3cspcmd w3gsrumd $mprfaux"
                aux="$aux  wmunitmd" 
                if [ "$scrip" = 'SCRIP' ]
                then
                  aux="$aux scrip_constants scrip_grids scrip_iounitsmod"
                  aux="$aux scrip_remap_vars scrip_timers scrip_errormod scrip_interface"
                  aux="$aux scrip_kindsmod scrip_remap_conservative wmscrpmd"
                fi
                if [ "$scripnc" = 'SCRIPNC' ]
                then
                  aux="$aux scrip_netcdfmod scrip_remap_write scrip_remap_read"
                fi ;;
   ww3_sbs1) IDstring='Multi-grid shell sbs version' 
               core='wminitmd wmwavemd wmfinlmd wmgridmd wmupdtmd wminiomd' 
               core="$core w3fldsmd w3initmd w3wavemd w3wdasmd w3updtmd" 
               data='wmmdatmd w3gdatmd w3wdatmd w3adatmd w3idatmd w3odatmd' 
               prop="$pr" 
               source="w3triamd w3srcemd $flx $ln $st $nl $bt $db $tr $bs $xx $refcode $igcode $is $ic" 
                 IO='w3iogrmd w3iogomd w3iopomd wmiopomd' 
                 IO="$IO w3iotrmd w3iorsmd w3iobcmd w3iosfmd w3partmd" 
                aux="constants w3servmd w3timemd w3arrymd w3dispmd w3cspcmd w3gsrumd $mprfaux $tidecode" 
                aux="$aux  wmunitmd"  
                if [ "$scrip" = 'SCRIP' ]
                then
                  aux="$aux scrip_constants scrip_grids scrip_iounitsmod"
                  aux="$aux scrip_remap_vars scrip_timers scrip_errormod scrip_interface"
                  aux="$aux scrip_kindsmod scrip_remap_conservative wmscrpmd"
                fi 
                if [ "$scripnc" = 'SCRIPNC' ]
                then
                  aux="$aux scrip_netcdfmod scrip_remap_write scrip_remap_read"
                fi ;;
     ww3_outf) IDstring='Gridded output'
               core=
               data='w3gdatmd w3wdatmd w3adatmd w3idatmd w3odatmd'
               prop=
             source="$stx $nlx $btx $is"
                 IO='w3iogrmd w3iogomd'
                aux='constants w3servmd w3timemd w3arrymd w3dispmd w3gsrumd' ;;
     ww3_ounf) IDstring='Gridded NetCDF output'
               core='w3initmd'
               data='w3gdatmd w3wdatmd w3adatmd w3idatmd w3odatmd'
               prop=
             source="w3triamd $stx $nlx $btx  $is"
                 IO='w3iogrmd w3iogomd w3iorsmd w3iopomd'
                aux='constants w3servmd w3timemd w3arrymd w3dispmd w3gsrumd' ;;
     ww3_outp) IDstring='Point output'
               core=
               data='w3triamd w3gdatmd w3wdatmd w3adatmd w3idatmd w3odatmd'
               prop=
             source="$flx $ln $st $nl $bt $ic $is $db $tr $bs $xx $igcode"
                 IO='w3bullmd w3iogrmd w3iopomd w3partmd'
                aux='constants w3servmd w3timemd w3arrymd w3dispmd w3gsrumd' ;;
     ww3_ounp) IDstring='Point NetCDF output'
               core=
               data='w3triamd w3gdatmd w3wdatmd w3adatmd w3idatmd w3odatmd'
               prop=
             source="$flx $ln $st $nl $bt $ic $is $db $tr $bs $xx $igcode"
                 IO='w3bullmd w3iogrmd w3iopomd w3partmd'
                aux='constants w3servmd w3timemd w3arrymd w3dispmd w3gsrumd' ;;
     ww3_trck) IDstring='Track output post'
               core=
               data='w3gdatmd w3odatmd'
               prop=
             source=
                 IO=
                aux="constants w3servmd w3timemd w3gsrumd" ;;
     ww3_grib) IDstring='Gridded output (GRIB)'
               core=
               data='w3triamd w3gdatmd w3wdatmd w3adatmd w3idatmd w3odatmd'
               prop=
             source="$stx $nlx $btx  $is"
                 IO='w3iogrmd w3iogomd'
                aux='constants w3servmd w3timemd w3arrymd w3dispmd w3gsrumd' ;;
     ww3_gspl) IDstring='Grid splitting'
               core='w3fldsmd'
               data='w3gdatmd w3wdatmd w3adatmd w3idatmd w3odatmd'
               prop=
             source="w3triamd $stx $nlx $btx  $is"
                 IO='w3iogrmd'
                aux="constants w3servmd w3timemd w3arrymd w3dispmd w3gsrumd $tidecode" ;;
     ww3_gint) IDstring='Grid Interpolation'
               core=
               data='w3gdatmd w3wdatmd w3adatmd w3idatmd w3odatmd'
                 IO='w3iogrmd w3iogomd'
               prop=
             source="$st $nl $is"
               aux='constants w3triamd w3servmd  w3arrymd w3dispmd w3timemd w3gsrumd' ;;
      gx_outf) IDstring='GrADS input file generation (gridded fields)'
               core=
               data='w3gdatmd w3wdatmd w3adatmd w3idatmd w3odatmd'
               prop=
             source="w3triamd $stx $nlx $btx $db $tr $bs $xx $is"
                 IO='w3iogrmd w3iogomd'
                aux='constants w3servmd w3timemd w3arrymd w3dispmd w3gsrumd' ;;
      gx_outp) IDstring='GrADS input file generation for point output'
               core=
               data='w3triamd w3gdatmd w3wdatmd w3adatmd w3idatmd w3odatmd'
               prop=
             source="$flx $ln $st $nl $bt $ic $is $db $tr $bs $xx"
                 IO='w3iogrmd w3iopomd'
                aux='constants w3servmd w3timemd w3arrymd w3dispmd w3gsrumd' ;;
      ww3_systrk) IDstring='Wave system tracking postprocessor'
               core='w3strkmd'
               data=
               prop=
             source=
                 IO=
                aux='w3servmd w3timemd' ;;
    esac

    # ESMF compile requires DIST and NOPA
    if [ -n "`echo $prog | grep esmf 2>/dev/null`" ]
    then
      if [ "$shared" != "DIST" ]
      then
        echo ' '
        echo "*** DIST switch must be set when compiling with ESMF ***"
        echo ' '
        exit 1
      fi
      if [ "$mcp" != "NOPA" ]
      then
        echo ' '
        echo "*** NOPA switch must be set when compiling with ESMF ***"
        echo ' '
        exit 1
      fi
    fi

    # if esmf is included in program name, then
    # the target is compile and create archive
    if [ -n "`echo $prog | grep esmf 2>/dev/null`" ]
    then
      d_string="$prog"' : $(aPo)/'
      files="$aux $core $data $prop $source $IO"
      filesl="$data $core $prop $source $IO $aux"
    else
      d_string='$(aPe)/'"$prog"' : $(aPo)/'
      files="$aux $core $data $prop $source $IO $prog"
      filesl="$prog $data $core $prop $source $IO $aux"
    fi

    echo "# $IDstring"                           >> makefile
    echo ' '                                     >> makefile
    for file in $files
    do
      echo "$d_string$file.o"                    >> makefile
      if [ -z "`echo $file | grep scrip 2>/dev/null`" ]
      then
        echo "$file"                             >> filelist.tmp
      fi
    done

    # if esmf is included in program name, then
    # the target is compile and create archive
    if [ -n "`echo $prog | grep esmf 2>/dev/null`" ]
    then
      lib=lib$prog.a
      objs=""
      for file in $filesl
      do
        objs="$objs $file.o"
      done
      echo "	@cd \$(aPo); $ar_cmd $lib $objs" >> makefile
      echo ' '                                   >> makefile
    else
      echo '	@$(aPb)/link '"$filesl"          >> makefile
      echo ' '                                   >> makefile
    fi

  done

  sort -u filelist.tmp                            > filelist
  rm -f filelist.tmp

# --------------------------------------------------------------------------- #
# 3. Part 2, includes in subroutines                                          #
# --------------------------------------------------------------------------- #
# 3.a File ID

  echo '   Checking all subroutines for modules (this may take a while) ...'

  echo ' '                                       >> makefile
  echo '# WAVEWATCH III subroutines'             >> makefile
  echo '# -------------------------'             >> makefile
  echo ' '                                       >> makefile

  # list of ftn files that have CPP macros
  # these files will be assigned a F90 suffix
  # must match the same list defined in ad3
  cpp_ftn_files="wmesmfmd"

# 3.b Loop over files

  for file in `cat filelist`
  do

    suffixes="ftn f F f90 F90 c"
    fexti=none
    for s in $suffixes
    do
      if [ -f $main_dir/ftn/$file.$s ]
<<<<<<< HEAD
      then
        fexti=$s
        break
      fi
    done
    if [ "$fexti" = 'none' ]
    then
      echo '      *** make_makefile.sh error ***'
      echo "          Source file $main_dir/ftn/$file.* not found"
      echo "          Source file suffixes checked: $suffixes"
      exit 2
    fi
    if [ "$fexti" = 'ftn' ]
    then
      fexto=f90
      if [ -n "`echo $cpp_ftn_files | grep $file`" ]
      then
        fexto=F90
      fi
=======
      then
        fexti=$s
        break
      fi
    done
    if [ "$fexti" = 'none' ]
    then
      echo '      *** make_makefile.sh error ***'
      echo "          Source file $main_dir/ftn/$file.* not found"
      echo "          Source file suffixes checked: $suffixes"
      exit 2
    fi
    if [ "$fexti" = 'ftn' ]
    then
      fexto=F90
>>>>>>> 483e6fe2
    else
      fexto=$fexti
    fi

<<<<<<< HEAD
    string1='$(aPo)/'$file'.o : '$file.$fexti' '
=======
    string1='$(aPo)/'$file'.o : '$file.$fexti' 'w3macros.h' '
>>>>>>> 483e6fe2
    string2='	@$(aPb)/ad3'" $file"
    string3="$NULL"

    $main_dir/bin/ad3 $file 0 1 > ad3.out 2>&1

    if [ -n "`grep error ad3.out`" ]
    then
      cat ad3.out
      exit 20
    fi
    rm -f ad3.out

    if [ "$fexto" = 'c' ]
    then
      touch check_file
    else
      grep USE $file.$fexto  > check_file
      grep use $file.$fexto >> check_file
    fi
    rm -f $file.$fexto

    for mod in W3INITMD W3WAVEMD W3WDASMD W3UPDTMD W3FLDSMD W3CSPCMD \
               W3GDATMD W3WDATMD W3ADATMD W3ODATMD W3IDATMD \
               W3IOGRMD W3IOGOMD W3IOPOMD W3IOTRMD W3IORSMD W3IOBCMD \
                        W3IOSFMD W3PARTMD W3BULLMD \
               W3TIDEMD W3CANOMD W3GIG1MD W3STRKMD \
               W3PRO1MD W3PRO2MD W3PRO3MD W3PROXMD \
                        W3UQCKMD W3UNO2MD W3PSMCMD W3PROFSMD \
               W3SRCEMD W3FLX1MD W3FLX2MD W3FLX3MD W3FLX4MD W3FLXXMD \
               W3SLN1MD W3SLNXMD \
               W3SRC0MD W3SRC1MD W3SRC2MD W3SRC3MD W3SRC4MD \
                        W3SRC6MD W3SRCXMD \
               W3SNL1MD W3SNL2MD W3SNL3MD W3SNLXMD W3SNLSMD \
                        m_xnldata serv_xnl4v5 m_fileio m_constants \
               W3SWLDMD \
               W3SBT1MD W3SBT4MD W3SBT8MD W3SBT9MD W3SBTXMD \
               W3SDB1MD W3SDBXMD \
               W3STR1MD W3STRXMD \
               W3SBS1MD W3SBSXMD \
               W3SIC1MD W3SIC2MD W3SIC3MD W3SIS1MD  W3SIS2MD \
               W3REF1MD \
               W3SXXXMD \
              CONSTANTS W3SERVMD W3TIMEMD W3ARRYMD W3DISPMD W3GSRUMD W3TRIAMD \
               WMINITMD WMWAVEMD WMFINLMD WMMDATMD WMGRIDMD WMUPDTMD \
               WMUNITMD WMINIOMD WMIOPOMD WMSCRPMD WMESMFMD \
               w3getmem
      do
      case $mod in
         'W3INITMD'     ) modtest=w3initmd.o ;;
         'W3WAVEMD'     ) modtest=w3wavemd.o ;;
         'W3WDASMD'     ) modtest=w3wdasmd.o ;;
         'W3UPDTMD'     ) modtest=w3updtmd.o ;;
         'W3FLDSMD'     ) modtest=w3fldsmd.o ;;
         'W3CSPCMD'     ) modtest=w3cspcmd.o ;;
         'W3GDATMD'     ) modtest=w3gdatmd.o ;;
         'W3WDATMD'     ) modtest=w3wdatmd.o ;;
         'W3ADATMD'     ) modtest=w3adatmd.o ;;
         'W3ODATMD'     ) modtest=w3odatmd.o ;;
         'W3IDATMD'     ) modtest=w3idatmd.o ;;
         'W3IOGRMD'     ) modtest=w3iogrmd.o ;;
         'W3IOGOMD'     ) modtest=w3iogomd.o ;;
         'W3IOPOMD'     ) modtest=w3iopomd.o ;;
         'W3IOTRMD'     ) modtest=w3iotrmd.o ;;
         'W3IORSMD'     ) modtest=w3iorsmd.o ;;
         'W3IOBCMD'     ) modtest=w3iobcmd.o ;;
         'W3IOSFMD'     ) modtest=w3iosfmd.o ;;
         'W3PARTMD'     ) modtest=w3partmd.o ;;
         'W3BULLMD'     ) modtest=w3bullmd.o ;;
         'W3TIDEMD'     ) modtest=w3tidemd.o ;;
         'W3CANOMD'     ) modtest=w3canomd.o ;;
         'W3GIG1MD'     ) modtest=w3gig1md.o ;;
         'W3STRKMD'     ) modtest=w3strkmd.o ;;
         'W3PRO1MD'     ) modtest=w3pro1md.o ;;
         'W3PRO2MD'     ) modtest=w3pro2md.o ;;
         'W3PRO3MD'     ) modtest=w3pro3md.o ;;
         'W3PROXMD'     ) modtest=w3proxmd.o ;;
         'W3UQCKMD'     ) modtest=w3uqckmd.o ;;
         'W3UNO2MD'     ) modtest=w3uno2md.o ;;
         'W3PSMCMD'     ) modtest=w3psmcmd.o ;;
         'W3PROFSMD'    ) modtest=w3profsmd.o ;;
         'W3SRCEMD'     ) modtest=w3srcemd.o ;;
         'W3FLX1MD'     ) modtest=w3flx1md.o ;;
         'W3FLX2MD'     ) modtest=w3flx2md.o ;;
         'W3FLX3MD'     ) modtest=w3flx3md.o ;;
         'W3FLX4MD'     ) modtest=w3flx4md.o ;;
         'W3FLXXMD'     ) modtest=w3flxxmd.o ;;
         'W3SLN1MD'     ) modtest=w3sln1md.o ;;
         'W3SLNXMD'     ) modtest=w3slnxmd.o ;;
         'W3SRC0MD'     ) modtest=w3src0md.o ;;
         'W3SRC1MD'     ) modtest=w3src1md.o ;;
         'W3SRC2MD'     ) modtest=w3src2md.o ;;
         'W3SRC3MD'     ) modtest=w3src3md.o ;;
         'W3SRC4MD'     ) modtest=w3src4md.o ;;
         'W3SRC6MD'     ) modtest=w3src6md.o ;;
         'W3SRCXMD'     ) modtest=w3srcxmd.o ;;
         'W3SNL1MD'     ) modtest=w3snl1md.o ;;
         'W3SNL2MD'     ) modtest=w3snl2md.o ;;
         'W3SNL3MD'     ) modtest=w3snl3md.o ;;
         'W3SNLXMD'     ) modtest=w3snlxmd.o ;;
         'W3SNLSMD'     ) modtest=w3snlsmd.o ;;
         'm_xnldata'    ) modtest=mod_xnl4v5.o ;;
         'serv_xnl4v5'  ) modtest=serv_xnl4v5.o ;;
         'm_fileio'     ) modtest=mod_fileio.o ;;
         'm_constants'  ) modtest=mod_constants.o ;;
         'W3SWLDMD'     ) modtest=w3swldmd.o ;;
         'W3SBT1MD'     ) modtest=w3sbt1md.o ;;
         'W3SBT4MD'     ) modtest=w3sbt4md.o ;;
         'W3SBT8MD'     ) modtest=w3sbt8md.o ;;
         'W3SBT9MD'     ) modtest=w3sbt9md.o ;;
         'W3SBTXMD'     ) modtest=w3sbtxmd.o ;;
         'W3SDB1MD'     ) modtest=w3sdb1md.o ;;
         'W3SDBXMD'     ) modtest=w3sdbxmd.o ;;
         'W3STR1MD'     ) modtest=w3str1md.o ;;
         'W3STRXMD'     ) modtest=w3strxmd.o ;;
         'W3SBS1MD'     ) modtest=w3sbs1md.o ;;
         'W3SBSXMD'     ) modtest=w3sbsxmd.o ;;
         'W3SIC1MD'     ) modtest=w3sic1md.o ;;
         'W3SIC2MD'     ) modtest=w3sic2md.o ;;
         'W3SIC3MD'     ) modtest=w3sic3md.o ;;
         'W3SIS1MD'     ) modtest=w3sis1md.o ;;
         'W3SIS2MD'     ) modtest=w3sis2md.o ;;
         'W3REF1MD'     ) modtest=w3ref1md.o ;;
         'W3SXXXMD'     ) modtest=w3sxxxmd.o ;;
         'CONSTANTS'    ) modtest=constants.o ;;
         'W3SERVMD'     ) modtest=w3servmd.o ;;
         'W3TIMEMD'     ) modtest=w3timemd.o ;;
         'W3ARRYMD'     ) modtest=w3arrymd.o ;;
         'W3DISPMD'     ) modtest=w3dispmd.o ;;
         'W3GSRUMD'     ) modtest=w3gsrumd.o ;;
         'W3TRIAMD'     ) modtest=w3triamd.o ;;
         'WMINITMD'     ) modtest=wminitmd.o ;;
         'WMWAVEMD'     ) modtest=wmwavemd.o ;;
         'WMFINLMD'     ) modtest=wmfinlmd.o ;;
         'WMMDATMD'     ) modtest=wmmdatmd.o ;;
         'WMGRIDMD'     ) modtest=wmgridmd.o ;;
         'WMUPDTMD'     ) modtest=wmupdtmd.o ;;
         'WMINIOMD'     ) modtest=wminiomd.o ;;
         'WMUNITMD'     ) modtest=wmunitmd.o ;;
         'WMIOPOMD'     ) modtest=wmiopomd.o ;;
         'WMSCRPMD'     ) modtest=wmscrpmd.o ;;
         'WMESMFMD'     ) modtest=wmesmfmd.o ;;
         'w3getmem'     ) modtest=w3getmem.o ;;
      esac
      nr=`grep $mod check_file | wc -c | awk '{ print $1 }'`
      if [ "$nr" -gt '8' ]
      then
        if [ "$modtest" != "$file.o" ]
        then
          string3="$string3 "'$(aPo)/'"$modtest"
        fi
      fi
    done
    rm -f check_file

    string_scripnc='$(aPo)/scrip_netcdfmod.o $(aPo)/scrip_remap_write.o $(aPo)/scrip_remap_read.o'
    if  [ "$scrip" = 'SCRIP' ] && [ "$file" = 'wmscrpmd' ]
    then
       S_string2='$(aPo)/scrip_constants.o $(aPo)/scrip_grids.o $(aPo)/scrip_iounitsmod.o  $(aPo)/scrip_remap_vars.o $(aPo)/scrip_timers.o $(aPo)/scrip_errormod.o $(aPo)/scrip_interface.o $(aPo)/scrip_kindsmod.o $(aPo)/scrip_remap_conservative.o'
       if  [ "$scripnc" = 'SCRIPNC' ]
       then
           S_string2="$S_string2 $string_scripnc"
       fi
       string3="$string3 $S_string2"
    fi

    if  [ "$scrip" = 'SCRIP' ] && [ "$file" = 'wmgridmd' ]
    then
        S_string2='$(aPo)/scrip_constants.o $(aPo)/scrip_grids.o $(aPo)/scrip_iounitsmod.o  $(aPo)/scrip_remap_vars.o $(aPo)/scrip_timers.o $(aPo)/scrip_errormod.o $(aPo)/scrip_interface.o $(aPo)/scrip_kindsmod.o $(aPo)/scrip_remap_conservative.o'
       if  [ "$scripnc" = 'SCRIPNC' ]
       then
           S_string2="$S_string2 $string_scripnc"
       fi
        string3="$string3 $S_string2"
    fi

    echo "$string1$string3"                      >> makefile
    echo "$string2"                              >> makefile
    echo ' '                                     >> makefile

  done

  echo '# end of WAVEWATCH III subroutines'      >> makefile
  rm -f filelist

  if  [ "$scrip" = 'SCRIP' ]
  then
    echo ' '                                       >> makefile
    echo ' '                                       >> makefile
    echo '# SCRIP subroutines'                     >> makefile
    echo '# -----------------'                     >> makefile
    echo ' '                                       >> makefile

    scrip_dir=$main_dir/ftn/SCRIP
    if [ ! -d $scrip_dir ]
    then
      echo "*** SCRIP directory $scrip_dir not found ***"
      exit 21
    fi

    if  [ "$scripnc" = 'SCRIPNC' ]
    then 
       scrip_mk=$scrip_dir/SCRIP_NC.mk
    else 
       scrip_mk=$scrip_dir/SCRIP.mk
    fi
    if [ ! -e $scrip_mk ]
    then
      echo "*** SCRIP makefile fragment $scrip_mk not found ***"
      exit 22
    fi

    cat $scrip_mk >> makefile

    echo '# end of SCRIP subroutines'              >> makefile
  fi

# --------------------------------------------------------------------------- #
# 4. Move makefile to proper place                                            #
# --------------------------------------------------------------------------- #

  mv makefile $main_dir/ftn/makefile

# end of script ------------------------------------------------------------- #<|MERGE_RESOLUTION|>--- conflicted
+++ resolved
@@ -996,7 +996,6 @@
     for s in $suffixes
     do
       if [ -f $main_dir/ftn/$file.$s ]
-<<<<<<< HEAD
       then
         fexti=$s
         break
@@ -1011,37 +1010,12 @@
     fi
     if [ "$fexti" = 'ftn' ]
     then
-      fexto=f90
-      if [ -n "`echo $cpp_ftn_files | grep $file`" ]
-      then
-        fexto=F90
-      fi
-=======
-      then
-        fexti=$s
-        break
-      fi
-    done
-    if [ "$fexti" = 'none' ]
-    then
-      echo '      *** make_makefile.sh error ***'
-      echo "          Source file $main_dir/ftn/$file.* not found"
-      echo "          Source file suffixes checked: $suffixes"
-      exit 2
-    fi
-    if [ "$fexti" = 'ftn' ]
-    then
       fexto=F90
->>>>>>> 483e6fe2
     else
       fexto=$fexti
     fi
 
-<<<<<<< HEAD
-    string1='$(aPo)/'$file'.o : '$file.$fexti' '
-=======
     string1='$(aPo)/'$file'.o : '$file.$fexti' 'w3macros.h' '
->>>>>>> 483e6fe2
     string2='	@$(aPb)/ad3'" $file"
     string3="$NULL"
 
