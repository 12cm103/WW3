--- conflicted
+++ resolved
@@ -1333,11 +1333,7 @@
 !/IG1       CHECK_ALLOC_STATUS ( ISTAT )
 !/IC2       ALLOCATE ( GRIDS(IMOD)%IC2PARS(7), STAT=ISTAT )
 !/IC2       CHECK_ALLOC_STATUS ( ISTAT )
-<<<<<<< HEAD
-!/IC3       ALLOCATE ( GRIDS(IMOD)%IC2PARS(7), STAT=ISTAT )
-=======
 !/IC3       ALLOCATE ( GRIDS(IMOD)%IC2PARS(8), STAT=ISTAT )
->>>>>>> 87028a4f
 !/IC3       CHECK_ALLOC_STATUS ( ISTAT )
 !/IS2       ALLOCATE ( GRIDS(IMOD)%IS2PARS(6), STAT=ISTAT )
 !/IS2       CHECK_ALLOC_STATUS ( ISTAT )
