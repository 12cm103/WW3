!/ ------------------------------------------------------------------- /
      MODULE W3SRC4MD
!/
!/                  +-----------------------------------+
!/                  | WAVEWATCH III                SHOM |
!/                  !            F. Ardhuin             !
!/                  |                        FORTRAN 90 |
!/                  | Last update :         08-Sep-2011 |
!/                  +-----------------------------------+
!/
!/    30-Aug-2010 : Origination.                        ( version 3.14-Ifremer )
!/    02-Nov-2010 : Addding fudge factor for low freq.  ( version 4.03 )
!/    02-Sep-2011 : Clean up and time optimization      ( version 4.04 )
!/    04-Sep-2011 : Estimation of whitecap stats.       ( version 4.04 )
!/
!  1. Purpose :
!
!     The 'SHOM/Ifremer' source terms based on P.A.E.M. Janssen's wind input
!     and dissipation functions by Ardhuin et al. (2009,2010) 
!     and Filipot & Ardhuin (2010)
!     The wind input is converted from the original
!     WAM codes, courtesy of P.A.E.M. Janssen and J. Bidlot 
!
!
!  2. Variables and types :
!
!      Name      Type  Scope    Description
!     ----------------------------------------------------------------
!     ----------------------------------------------------------------
!
!  3. Subroutines and functions :
!
!      Name      Type  Scope    Description
!     ----------------------------------------------------------------
!      W3SPR4    Subr. Public   Mean parameters from spectrum.
!      W3SIN4    Subr. Public   WAM4+ input source term.
!      INSIN4    Subr. Public   Corresponding initialization routine.
!      TABU_STRESS, TABU_TAUHF, TABU_TAUHF2
!                Subr. Public   Populate various tables.
!      CALC_USTAR
!                Subr. Public   Compute stresses.
!      W3SDS4    Subr. Public   Dissipation (Ardhuin & al. / Filipot & Ardhuin)
!     ----------------------------------------------------------------
!
!  4. Subroutines and functions used :
!
!      Name      Type  Module   Description
!     ----------------------------------------------------------------
!     ----------------------------------------------------------------
!
!  5. Remarks :
!
!  6. Switches :
!
!  7. Source code :
!/
!/ ------------------------------------------------------------------- /
!/
      PUBLIC
!/
!/ Public variables
!/
      INTEGER, PARAMETER      :: NHMAX =    25
      INTEGER(KIND=4)         :: NH(3), THO(2,3,NHMAX)
      REAL                    :: HA(NHMAX,3), HD(NHMAX,3), HA2(NHMAX,3)
      !air kinematic viscosity (used in WAM)
      INTEGER, PARAMETER      :: ITAUMAX=200,JUMAX=200
      INTEGER, PARAMETER      :: IUSTAR=100,IALPHA=200, ILEVTAIL=50
      REAL                    :: TAUT(0:ITAUMAX,0:JUMAX), DELTAUW, DELU
      ! Table for H.F. stress as a function of 2 variables
      REAL                    :: TAUHFT(0:IUSTAR,0:IALPHA), DELUST, DELALP
      ! Table for H.F. stress as a function of 3 variables
      REAL                    :: TAUHFT2(0:IUSTAR,0:IALPHA,0:ILEVTAIL)
      ! Table for swell damping 
      REAL                    :: DELTAIL
      REAL,    PARAMETER      :: UMAX    = 50.
      REAL,    PARAMETER      :: TAUWMAX = 2.2361 !SQRT(5.)
      REAL, DIMENSION(:)   , ALLOCATABLE :: XSTRESS,YSTRESS
      INTEGER                 :: DIKCUMUL
!  Size of wave height table for integrating the PDF of wave heights
      INTEGER,    PARAMETER      :: NKHI=100
      REAL, PARAMETER         :: PI=3.14157, G=9.81
      REAL,    PARAMETER      :: FAC_KD1=1.01, FAC_KD2=1000., KHSMAX=2., KHMAX=2.
      REAL,    PARAMETER      ::KDMAX=200000.
! variables for negative wind input (beta from ST2)
!
      INTEGER, PARAMETER, PRIVATE :: NRSIGA =  400
      INTEGER, PARAMETER, PRIVATE :: NRDRAG =   20
      REAL, PARAMETER, PRIVATE    :: SIGAMX =   40.
      REAL, PARAMETER, PRIVATE    :: DRAGMX =    1.E-2
!
      REAL, PRIVATE           :: DSIGA, DDRAG,                        &
                                 BETATB(-NRSIGA:NRSIGA+1,NRDRAG+1)
!/
      LOGICAL, SAVE , PRIVATE :: FIRST = .TRUE.
!/
      CONTAINS
!/ ------------------------------------------------------------------- /
      SUBROUTINE W3SPR4 (A, CG, WN, EMEAN, FMEAN, FMEAN1, WNMEAN,     &
                    AMAX, U, UDIR, USTAR, USDIR, TAUWX, TAUWY, CD, Z0,&
                    CHARN, LLWS, FMEANWS)
!/
!/                  +-----------------------------------+
!/                  | WAVEWATCH III                SHOM |
!/                  !            F. Ardhuin             !
!/                  |           H. L. Tolman            |
!/                  |                        FORTRAN 90 |
!/                  | Last update :         13-Jun-2011 |
!/                  +-----------------------------------+
!/
!/    03-Oct-2007 : Origination.                        ( version 3.13 )
!/    13-Jun-2011 : Adds f_m0,-1 as FMEAN in the outout ( version 4.xx )
!/
!  1. Purpose :
!
!     Calculate mean wave parameters for the use in the source term
!     routines. 
!
!  2. Method :
!
!     See source term routines.
!
!  3. Parameters :
!
!     Parameter list
!     ----------------------------------------------------------------
!       A       R.A.  I   Action density spectrum.
!       CG      R.A.  I   Group velocities.
!       WN      R.A.  I   Wavenumbers.
!       EMEAN   Real  O   Energy
!       FMEAN1  Real  O   Mean  frequency (fm0,-1) used for reflection
!       FMEAN   Real  O   Mean  frequency for determination of tail
!       WNMEAN  Real  O   Mean wavenumber.
!       AMAX    Real  O   Maximum of action spectrum.
!       U       Real  I   Wind speed.
!       UDIR    Real  I   Wind direction.
!       USTAR   Real I/O  Friction velocity.
!       USDIR   Real I/O  wind stress direction.
!       TAUWX-Y Real  I   Components of wave-supported stress.
!       CD      Real  O   Drag coefficient at wind level ZWND.
!       Z0      Real  O   Corresponding z0.
!       CHARN   Real  O   Corresponding Charnock coefficient
!       LLWS    L.A.  I   Wind sea true/false array for each component            
!       FMEANWS Real  O   Mean frequency of wind sea, used for tail 
!     ----------------------------------------------------------------
!
!  4. Subroutines used :
!
!       STRACE   Service routine.
!
!  5. Called by :
!
!       W3SRCE   Source term integration routine.
!       W3OUTP   Point output program.
!       GXEXPO   GrADS point output program.
!
!  6. Error messages :
!
!  7. Remarks :
!
!  8. Structure :
!
!     See source code.
!
!  9. Switches :
!
!       !/S      Enable subroutine tracing.
!       !/T      Enable test output.
!
! 10. Source code :
!
!/ ------------------------------------------------------------------- /
      USE CONSTANTS
      USE W3GDATMD, ONLY: NK, NTH, NSPEC, SIG, DTH, DDEN, WWNMEANP, &
                          WWNMEANPTAIL, FTE, FTF, SSTXFTF, SSTXFTWN,&
                          SSTXFTFTAIL, SSWELLF ,SSWELLFPAR
!/T      USE W3ODATMD, ONLY: NDST
!/T      USE W3ODATMD, ONLY: NDST
!
      IMPLICIT NONE
!/
!/ ------------------------------------------------------------------- /
!/ Parameter list
!/
      REAL, INTENT(IN)        :: A(NTH,NK), CG(NK), WN(NK), U, UDIR
      REAL, INTENT(IN)        :: TAUWX, TAUWY
      LOGICAL, INTENT(IN)     :: LLWS(NSPEC)
      REAL, INTENT(INOUT)     :: USTAR ,USDIR
      REAL, INTENT(OUT)       :: EMEAN, FMEAN, FMEAN1, WNMEAN, AMAX,  & 
                                 CD, Z0, CHARN, FMEANWS
!/
!/ ------------------------------------------------------------------- /
!/ Local parameters
!/
      INTEGER                 :: IKP1   ! wind sea peak index
      INTEGER                 :: IS, IK, ITH, I1, ITT
!/S      INTEGER, SAVE           :: IENT = 0

      REAL                    :: TAUW, EBAND, EMEANWS, RDCH, FXPMC,    &
                                 WNP, UNZ,    FP,                      &
                                 R1, CP, EB(NK),EB2(NK),ALFA(NK)
!/
!/ ------------------------------------------------------------------- /
!/
!/S      CALL STRACE (IENT, 'W3SPR3')
!
      UNZ    = MAX ( 0.01 , U )
      USTAR  = MAX ( 0.0001 , USTAR )
!
      EMEAN  = 0.
      EMEANWS= 0.
      FMEANWS= 0.
      FMEAN  = 0.
      FMEAN1 = 0.
      WNMEAN = 0.
      AMAX   = 0.
!
! 1.  Integral over directions and maximum --------------------------- *
!
      DO IK=1, NK
        EB(IK)  = 0.
        EB2(IK) = 0.
        DO ITH=1, NTH
          IS=ITH+(IK-1)*NTH
          EB(IK) = EB(IK) + A(ITH,IK)
          IF (LLWS(IS)) EB2(IK) = EB2(IK) + A(ITH,IK)
          AMAX   = MAX ( AMAX , A(ITH,IK) )
          END DO
        END DO
!
! 2.  Integrate over directions -------------------------------------- *
!
      DO IK=1, NK
        ALFA(IK) = 2. * DTH * SIG(IK) * EB(IK) * WN(IK)**3
        EB(IK)   = EB(IK) * DDEN(IK) / CG(IK)
        EB2(IK)   = EB2(IK) * DDEN(IK) / CG(IK)
        EMEAN    = EMEAN  + EB(IK)
        FMEAN    = FMEAN  + EB(IK) /SIG(IK)
        FMEAN1   = FMEAN1 + EB(IK) *(SIG(IK)**(2.*WWNMEANPTAIL))
        WNMEAN   = WNMEAN + EB(IK) *(WN(IK)**WWNMEANP)
        EMEANWS  = EMEANWS+ EB2(IK)
        FMEANWS  = FMEANWS+ EB2(IK)*(SIG(IK)**(2.*WWNMEANPTAIL))
        END DO
!
! 3.  Add tail beyond discrete spectrum and get mean pars ------------ *
!     ( DTH * SIG absorbed in FTxx )
!
      EBAND  = EB(NK) / DDEN(NK)
      EMEAN  = EMEAN  + EBAND * FTE
      FMEAN  = FMEAN  + EBAND * FTF
      FMEAN1 = FMEAN1 + EBAND * SSTXFTFTAIL
      WNMEAN = WNMEAN + EBAND * SSTXFTWN
      EBAND  = EB2(NK) / DDEN(NK)
      EMEANWS = EMEANWS + EBAND * FTE
      FMEANWS = FMEANWS + EBAND * SSTXFTFTAIL
!
! 4.  Final processing
!
      FMEAN  = TPIINV * EMEAN / MAX ( 1.E-7 , FMEAN ) 
      IF (FMEAN1.LT.1.E-7) THEN 
        FMEAN1=TPIINV * SIG(NK)
      ELSE
        FMEAN1  = TPIINV *( MAX ( 1.E-7 , FMEAN1 )                       &
                     / MAX ( 1.E-7 , EMEAN ))**(1/(2.*WWNMEANPTAIL))
        ENDIF
      WNMEAN = ( MAX ( 1.E-7 , WNMEAN )                              &
                / MAX ( 1.E-7 , EMEAN ) )**(1/WWNMEANP)
      IF (FMEANWS.LT.1.E-7.OR.EMEANWS.LT.1.E-7) THEN 
        FMEANWS=TPIINV * SIG(NK)
      ELSE
        FMEANWS  = TPIINV *( MAX ( 1.E-7 , FMEANWS )                       &
                     / MAX ( 1.E-7 , EMEANWS ))**(1/(2.*WWNMEANPTAIL))
        END IF

!
! 5.  Cd and z0 ----------------------------------------------- *
!
      TAUW = SQRT(TAUWX**2+TAUWY**2)
     
      Z0=0.
      CALL CALC_USTAR(U,TAUW,USTAR,Z0,CHARN) 
      UNZ    = MAX ( 0.01 , U )
      CD     = (USTAR/UNZ)**2 
      USDIR = UDIR
!
! 6.  Final test output ---------------------------------------------- *
!
!/T      WRITE (NDST,9060) EMEAN, WNMEAN, TPIINV, CP, CD, Z0
!
      RETURN
!
! Formats
!
!/T 9060 FORMAT (' TEST W3SPR3 : E,WN MN :',F8.3,F8.4/                   &
!/T              '        FP, CP, CD, Z0 :',F8.3,F7.2,1X,2F9.5)
!/
!/ End of W3SPR3 ----------------------------------------------------- /
!/
      END SUBROUTINE
!/ ------------------------------------------------------------------- /
      SUBROUTINE W3SIN4 (A, CG, K, U, USTAR, DRAT, AS, USDIR, Z0, CD,    &
                         TAUWX, TAUWY, TAUWNX, TAUWNY, ICE, S, D, LLWS, IX, IY)
!/
!/                  +-----------------------------------+
!/                  | WAVEWATCH III                SHOM |
!/                  !            F. Ardhuin             !
!/                  |           H. L. Tolman            |
!/                  |                        FORTRAN 90 |
!/                  | Last update :         16-May-2010 |
!/                  +-----------------------------------+
!/
!/    09-Oct-2007 : Origination.                        ( version 3.13 )
!/    16-May-2010 : Adding sea ice                      ( version 3.14_Ifremer ) 
!/
!  1. Purpose :
!
!     Calculate diagonal and input source term for WAM4+ approach.
!
!  2. Method :
!
!       WAM-4     : Janssen et al. 
!       WAM-"4.5" : gustiness effect (Cavaleri et al. )
!       SAT       : high-frequency input reduction for balance with 
!                   saturation dissipation (Ardhuin et al., 2008)
!       SWELL     : negative wind input (Ardhuin et al. 2008)
!
!  3. Parameters :
!
!     Parameter list
!     ----------------------------------------------------------------
!       A       R.A.  I   Action density spectrum (1-D).
!       CG      R.A.  I   Group speed                              *)
!       K       R.A.  I   Wavenumber for entire spectrum.          *)
!       U       Real  I   WIND SPEED
!       USTAR   Real  I   Friction velocity.
!       DRAT    Real  I   Air/water density ratio.
!       AS      Real  I   Air-sea temperature difference
!       USDIR   Real  I   wind stress direction
!       Z0      Real  I   Air-side roughness lengh.
!       CD      Real  I   Wind drag coefficient.
!       USDIR   Real  I   Direction of friction velocity
!       TAUWX-Y Real  I   Components of the wave-supported stress.
!       TAUWNX  Real  I   Component of the negative wave-supported stress.
!       TAUWNY  Real  I   Component of the negative wave-supported stress.
!       ICE     Real  I   Sea ice fraction.
!       S       R.A.  O   Source term (1-D version).
!       D       R.A.  O   Diagonal term of derivative.             *)
!     ----------------------------------------------------------------
!                         *) Stored as 1-D array with dimension NTH*NK
!
!  4. Subroutines used :
!
!       STRACE    Subroutine tracing.                 ( !/S switch )
!       PRT2DS    Print plot of spectrum.             ( !/T0 switch )
!       OUTMAT    Print out matrix.                   ( !/T1 switch )
!
!  5. Called by :
!
!       W3SRCE   Source term integration.
!       W3EXPO   Point output program.
!       GXEXPO   GrADS point output program.
!
!  6. Error messages :
!
!  7. Remarks :
!
!  8. Structure :
!
!     See source code.
!
!  9. Switches :
!
!     !/S   Enable subroutine tracing.
!     !/T   Enable general test output.
!     !/T0  2-D print plot of source term.
!     !/T1  Print arrays.
!
! 10. Source code :
!
!/ ------------------------------------------------------------------- /
      USE CONSTANTS
      USE W3GDATMD, ONLY: NK, NTH, NSPEC, XFR, DDEN, SIG, SIG2, TH,   &
                          ESIN, ECOS, EC2, ZZWND, AALPHA, BBETA, ZZALP,&
                          TTAUWSHELTER, SSWELLF, SSWELLFPAR,           &
                          DDEN2, DTH, SSINTHP,ZZ0RAT, FLICES
!/S      USE W3SERVMD, ONLY: STRACE
!/T      USE W3ODATMD, ONLY: NDST
!/T0      USE W3ODATMD, ONLY: NDST
!/T0      USE W3ARRYMD, ONLY: PRT2DS
!/T1      USE W3ARRYMD, ONLY: OUTMAT
!
      IMPLICIT NONE
!/
!/ ------------------------------------------------------------------- /
!/ Parameter list
!/
      REAL, INTENT(IN)        :: A(NSPEC)
      REAL, INTENT(IN)        :: CG(NK), K(NSPEC),Z0,U, CD
      REAL, INTENT(IN)        :: USTAR, USDIR, AS, DRAT, ICE
      REAL, INTENT(OUT)       :: S(NSPEC), D(NSPEC), TAUWX, TAUWY, TAUWNX, TAUWNY
      LOGICAL, INTENT(OUT)    :: LLWS(NSPEC)
      INTEGER, INTENT(IN)     :: IX, IY
!/
!/ ------------------------------------------------------------------- /
!/ Local parameters
!/
      INTEGER                 :: IS,IK,ITH, IOMA, ICL
!/S      INTEGER, SAVE           :: IENT = 0
      REAL                    :: FACLN1, FACLN2, ULAM, CLAM, OMA, &
                                 RD1, RD2, LAMBDA, COSFAC 
      REAL                    :: COSU, SINU, TAUX, TAUY, USDIRP, USTP
      REAL                    :: TAUPX, TAUPY, UST2, TAUW, TAUWB
      REAL   , PARAMETER      :: EPS1 = 0.00001, EPS2 = 0.000001
      REAL                    :: Usigma           !standard deviation of U due to gustiness
      REAL                    :: USTARsigma       !standard deviation of USTAR due to gustiness
      REAL                    :: BETA, mu_janssen, omega_janssen,     &
                                 CM,ZCO,UCO,UCN,ZCN, &
                                 Z0VISC, Z0NOZ, EB,  &
                                 EBX, EBY, AORB, AORB1, FW, UORB, M2, TH2, &
                                 RE, FU, FUD, SWELLCOEFV, SWELLCOEFT
      REAL                   :: HSBLOW, ABJSEA, FACTOR
      REAL XI,DELI1,DELI2
      REAL XJ,DELJ1,DELJ2
      REAL XK,DELK1,DELK2
      REAL                    :: CONST, CONST0, CONST2, TAU1
      REAL X,ZARG,ZLOG,UST
      REAL COSWIND,XSTRESS,YSTRESS,TAUHF
      REAL TEMP, TEMP2
      INTEGER IND,J,I,ISTAB
      REAL DSTAB(3,NSPEC), DVISC, DTURB
      REAL STRESSSTAB(3,2),STRESSSTABN(3,2)
!/T0      REAL                    :: DOUT(NK,NTH)
!/
!/ ------------------------------------------------------------------- /
!/
!/S      CALL STRACE (IENT, 'W3SIN3')
!
!/T      WRITE (NDST,9000) BBETA, USTAR, USDIR*RADE
!
! 1.  Preparations
!
!
! 1.a  estimation of surface roughness parameters
!
      Z0VISC = 0.1*nu_air/MAX(USTAR,0.0001)
      Z0NOZ = MAX(Z0VISC,ZZ0RAT*Z0)
      FACLN1 = U / LOG(ZZWND/Z0NOZ)
      FACLN2 = LOG(Z0NOZ)
!
! 1.b  estimation of surface orbital velocity and displacement
!
      UORB=0.
      AORB=0.

      DO IK=1, NK
        EB  = 0.
        EBX = 0.
        EBY = 0.
        DO ITH=1, NTH
           IS=ITH+(IK-1)*NTH
           EB  = EB  + A(IS)
           END DO   
!
!  At this point UORB and AORB are the variances of the orbital velocity and surface elevation
!
        UORB = UORB + EB *SIG(IK)**2 * DDEN(IK) / CG(IK)
        AORB = AORB + EB             * DDEN(IK) / CG(IK)  !deep water only
        END DO

      UORB = 2*SQRT(UORB)             ! this is now the significant orbital amplitude
      AORB1 = 2*AORB**(1-0.5*SSWELLF(6))   ! this is now half the significant wave height ... if SWELLF(6)=1
      RE = 4*UORB*AORB1 / NU_AIR ! this is the Reynolds number 
      IF (SSWELLF(2).EQ.0) THEN 
        FW=MAX(ABS(SSWELLF(3)),0.)
        FU=0.
        FUD=0.
      ELSE
        FU=ABS(SSWELLF(3))
        FUD=SSWELLF(2)
        AORB=2*SQRT(AORB)
        XI=(ALOG10(MAX(AORB/Z0NOZ,3.))-ABMIN)/DELAB
        IND  = MIN (SIZEFWTABLE-1, INT(XI))
        DELI1= MIN (1. ,XI-FLOAT(IND))
        DELI2= 1. - DELI1
        FW =FWTABLE(IND)*DELI2+FWTABLE(IND+1)*DELI1
        END IF
!
! 2.  Diagonal
!
! Here AS is the air-sea temperature difference in degrees. Expression given by 
! Abdalla & Cavaleri, JGR 2002 for Usigma. For USTARsigma ... I do not see where 
! I got it from, maybe just made up from drag law ... 
!
!/STAB3      Usigma=MAX(0.,-0.025*AS)
!/STAB3      USTARsigma=(1.0+U/(10.+U))*Usigma
      UST=USTAR
      ISTAB=3
!/STAB3      DO ISTAB=1,2
!/STAB3      IF (ISTAB.EQ.1) UST=USTAR*(1.-USTARsigma)
!/STAB3      IF (ISTAB.EQ.2) UST=USTAR*(1.+USTARsigma)
      TAUX = UST**2* COS(USDIR)
      TAUY = UST**2* SIN(USDIR)
!
! Loop over the resolved part of the spectrum 
!
      STRESSSTAB(ISTAB,:)=0.
      STRESSSTABN(ISTAB,:)=0.
!
! Coupling coefficient times densit ration and fraction of free surface (1-ICE)
!
      IF (FLICES) THEN 
        CONST0=MIN(0.,MAX(1.,1.-ICE))*BBETA*DRAT/(kappa**2)
      ELSE
        CONST0=BBETA*DRAT/(kappa**2)
        END IF
      DO IK=1, NK
        TAUPX=TAUX-ABS(TTAUWSHELTER)*STRESSSTAB(ISTAB,1)
        TAUPY=TAUY-ABS(TTAUWSHELTER)*STRESSSTAB(ISTAB,2)
! With MIN and MAX the bug should disappear.... but where did it come from?
        USTP=MIN((TAUPX**2+TAUPY**2)**0.25,MAX(UST,0.3))
        USDIRP=ATAN2(TAUPY,TAUPX)
        COSU   = COS(USDIRP)
        SINU   = SIN(USDIRP)
        IS=1+(IK-1)*NTH
        CM=K(IS)/SIG2(IS) !inverse of phase speed
        UCN=USTP*CM+ZZALP  !this is the inverse wave age
           ! the stress is the real stress (N/m^2) divided by 
           ! rho_a, and thus comparable to USTAR**2
           ! it is the integral of rho_w g Sin/C /rho_a 
           ! (air-> waves momentum flux)
        CONST2=DDEN2(IS)/CG(IK) &        !Jacobian to get energy in band
              *GRAV/(SIG(IK)/K(IS)*DRAT) ! coefficient to get momentum
        CONST=SIG2(IS)*CONST0                    
           ! this CM parameter is 1 / C_phi
           ! this is the "correct" shallow-water expression
           ! here Z0 corresponds to Z0+Z1 of the Janssen eq. 14
        ZCN=ALOG(K(IS)*Z0)
           ! below is the original WAM version (OK for deep water)  g*z0/C^2
           ! ZCN=ALOG(G*Z0b(I)*CM(I)**2)
!
! precomputes swell factors
!
        SWELLCOEFV=-SSWELLF(5)*DRAT*2*K(IS)*SQRT(2*NU_AIR*SIG2(IS)) 
        SWELLCOEFT=-DRAT*SSWELLF(1)*16*SIG2(IS)**2/GRAV
!
        DO ITH=1,NTH
          IS=ITH+(IK-1)*NTH
          COSWIND=(ECOS(IS)*COSU+ESIN(IS)*SINU)
          IF (COSWIND.GT.0.01) THEN 
            X=COSWIND*UCN 
            ! this ZARG term is the argument of the exponential
            ! in Janssen 1991 eq. 16. 
            ZARG=KAPPA/X
            ! ZLOG is ALOG(MU) where MU is defined by Janssen 1991 eq. 15
            ! MU=
            ZLOG=ZCN+ZARG 
            
            IF (ZLOG.LT.0.) THEN
              ! The source term Sp is beta * omega * X**2
              ! as given by Janssen 1991 eq. 19
              ! for a faster performance EXP(X)*X**4 should be tabulated   
              DSTAB(ISTAB,IS) = CONST*EXP(ZLOG)*ZLOG**4*UCN*UCN*COSWIND**SSINTHP 
              LLWS(IS)=.TRUE.
            ELSE
              DSTAB(ISTAB,IS) = 0.
              LLWS(IS)=.FALSE.
              END IF
!
!  Added for consistency with ECWAM implsch.F 
!
            IF (28.*CM*USTAR*COSWIND.GE.1) THEN
              LLWS(IS)=.TRUE.
              END IF
          ELSE
            DSTAB(ISTAB,IS) = 0.
            LLWS(IS)=.FALSE.
            END IF
          IF ((SSWELLF(1).NE.0.AND.DSTAB(ISTAB,IS).LT.1E-7*SIG2(IS)) &
              .OR.SSWELLF(3).GT.0) THEN  
!
              DVISC=SWELLCOEFV                                        ! + SSWELLF(7)/SIG2(IS)   ! fudge for low frequency
              DTURB=SWELLCOEFT*(FW*UORB+(FU+FUD*COSWIND)*USTP)
!
            IF (SSWELLF(4).GT.0) THEN 
              IF (SSWELLF(7).GT.0.) THEN 
                DSTAB(ISTAB,IS) =  DSTAB(ISTAB,IS) + DVISC  
                IF (RE.GT.SSWELLF(4)) THEN   
                    DSTAB(ISTAB,IS) =  DSTAB(ISTAB,IS) + DTURB
                  END IF
              ELSE   
                IF (RE.LE.SSWELLF(4)) THEN 
                  DSTAB(ISTAB,IS) =  DSTAB(ISTAB,IS)+DVISC          
                ELSE 
                  DSTAB(ISTAB,IS) =  DSTAB(ISTAB,IS)+DTURB          
                  END IF
                END IF 
            ELSE
              DSTAB(ISTAB,IS) = DSTAB(ISTAB,IS) + MIN (DVISC,DTURB)
              END IF 
            END IF
!
! Sums up the wave-supported stress
!
          ! Wave direction is "direction to"
          ! therefore there is a PLUS sign for the stress
          TEMP2=CONST2*DSTAB(ISTAB,IS)*A(IS)
          IF (DSTAB(ISTAB,IS).LT.0) THEN 
            STRESSSTABN(ISTAB,1)=STRESSSTABN(ISTAB,1)+TEMP2*ECOS(IS)
            STRESSSTABN(ISTAB,2)=STRESSSTABN(ISTAB,2)+TEMP2*ESIN(IS)
          ELSE
            STRESSSTAB(ISTAB,1)=STRESSSTAB(ISTAB,1)+TEMP2*ECOS(IS)
            STRESSSTAB(ISTAB,2)=STRESSSTAB(ISTAB,2)+TEMP2*ESIN(IS)
            END IF
          END DO
        END DO
!
        D(:)=DSTAB(3,:)
        XSTRESS=STRESSSTAB (3,1)
        YSTRESS=STRESSSTAB (3,2)
        TAUWNX =STRESSSTABN(3,1)
        TAUWNY =STRESSSTABN(3,2)
!	      WRITE(995,'(A,11G14.5)') 'NEGSTRESS:    ',TAUWNX,TAUWNY,FW*UORB**3
!/STAB3      END DO 
!/STAB3      D(:)=0.5*(DSTAB(1,:)+DSTAB(2,:))
!/STAB3      XSTRESS=0.5*(STRESSSTAB(1,1)+STRESSSTAB(2,1))
!/STAB3      YSTRESS=0.5*(STRESSSTAB(1,2)+STRESSSTAB(2,2))
!/STAB3      TAUWNX=0.5*(STRESSSTABN(1,1)+STRESSSTABN(2,1))
!/STAB3      TAUWNY=0.5*(STRESSSTABN(1,2)+STRESSSTABN(2,2))
      S = D * A
!
! ... Test output of arrays
!
!/T0      DO IK=1, NK
!/T0        DO ITH=1, NTH
!/T0          DOUT(IK,ITH) = D(ITH+(IK-1)*NTH)
!/T0          END DO
!/T0        END DO
!
!/T0      CALL PRT2DS (NDST, NK, NK, NTH, DOUT, SIG(1), '  ', 1.,         &
!/T0                         0.0, 0.001, 'Diag Sin', ' ', 'NONAME')
!
!/T1      CALL OUTMAT (NDST, D, NTH, NTH, NK, 'diag Sin')
!
      ! Computes the high-frequency contribution
      ! the difference in spectal density (kx,ky) to (f,theta)
      ! is integrated in this modified CONST0
      CONST0=DTH*SIG(NK)**5/((GRAV**2)*tpi) &
         *TPI*SIG(NK) / CG(NK)  !conversion WAM (E(f,theta) to WW3 A(k,theta)
      TEMP=0.
      DO ITH=1,NTH
         IS=ITH+(NK-1)*NTH
         COSWIND=(ECOS(IS)*COSU+ESIN(IS)*SINU)
         TEMP=TEMP+A(IS)*(MAX(COSWIND,0.))**3
         END DO

      TAUPX=TAUX-ABS(TTAUWSHELTER)*XSTRESS
      TAUPY=TAUY-ABS(TTAUWSHELTER)*YSTRESS
      USTP=(TAUPX**2+TAUPY**2)**0.25
      USDIRP=ATAN2(TAUPY,TAUPX)

      UST=USTP
      ! finds the values in the tabulated stress TAUHFT
      XI=UST/DELUST
      IND  = MAX(1,MIN (IUSTAR-1, INT(XI)))
      DELI1= MAX(MIN (1. ,XI-FLOAT(IND)),0.)
      DELI2= 1. - DELI1
      XJ=MAX(0.,(GRAV*Z0/MAX(UST,0.00001)**2-AALPHA) / DELALP)
      J    = MAX(1 ,MIN (IALPHA-1, INT(XJ)))
      DELJ1= MAX(0.,MIN (1.      , XJ-FLOAT(J)))
      DELJ2=1. - DELJ1
      IF (TTAUWSHELTER.GT.0) THEN 
        XK = CONST0*TEMP / DELTAIL
         I = MIN (ILEVTAIL-1, INT(XK))
         DELK1= MIN (1. ,XK-FLOAT(I))
         DELK2=1. - DELK1
         TAU1 =((TAUHFT2(IND,J,I)*DELI2+TAUHFT2(IND+1,J,I)*DELI1 )*DELJ2 &
               +(TAUHFT2(IND,J+1,I)*DELI2+TAUHFT2(IND+1,J+1,I)*DELI1)*DELJ1)*DELK2 &
              +((TAUHFT2(IND,J,I+1)*DELI2+TAUHFT2(IND+1,J,I+1)*DELI1 )*DELJ2 &
               +(TAUHFT2(IND,J+1,I+1)*DELI2+TAUHFT2(IND+1,J+1,I+1)*DELI1)*DELJ1)*DELK1 
      ELSE
        TAU1 =(TAUHFT(IND,J)*DELI2+TAUHFT(IND+1,J)*DELI1 )*DELJ2 &
         +(TAUHFT(IND,J+1)*DELI2+TAUHFT(IND+1,J+1)*DELI1)*DELJ1
        END IF
      TAUHF = CONST0*TEMP*UST**2*TAU1
      TAUWX = XSTRESS+TAUHF*COS(USDIRP)
      TAUWY = YSTRESS+TAUHF*SIN(USDIRP)
!      
! Reduces tail effect to make sure that wave-supported stress 
! is less than total stress, this is borrowed from ECWAM Stresso.F      
!
      TAUW = SQRT(TAUWX**2+TAUWY**2)
      UST2   = MAX(USTAR,EPS2)**2  
      TAUWB = MIN(TAUW,MAX(UST2-EPS1,EPS2**2))
      IF (TAUWB.LT.TAUW) THEN 
        TAUWX=TAUWX*TAUWB/TAUW
        TAUWY=TAUWY*TAUWB/TAUW
        END IF
! 
      RETURN
!
! Formats
!
!/T 9000 FORMAT (' TEST W3SIN4 : COMMON FACT.: ',3E10.3)
!/
!/ End of W3SIN3 ----------------------------------------------------- /
!/
      END SUBROUTINE
!/ ------------------------------------------------------------------- /
      SUBROUTINE INSIN4(FLTABS)
!/
!/                  +-----------------------------------+
!/                  | WAVEWATCH III           NOAA/NCEP |
!/                  |                         SHOM      |
!/                  |            F. Ardhuin             |
!/                  |                        FORTRAN 90 |
!/                  | Last update :         30-Aug-2010 |
!/                  +-----------------------------------+
!/
!/    30-Aug-2010 : Origination.                        ( version 3.14-Ifremer )
!
!  1. Purpose :
!
!     Initialization for source term routine.
!
!  2. Method :
!
!  3. Parameters :
!       
!     ----------------------------------------------------------------
!      FLTABS    Logical   
!     ----------------------------------------------------------------
! 
!  4. Subroutines used :
!
!      Name      Type  Module   Description
!     ----------------------------------------------------------------
!      STRACE    Subr. W3SERVMD Subroutine tracing.
!     ----------------------------------------------------------------
!
!  5. Called by :
!
!      Name      Type  Module   Description
!     ----------------------------------------------------------------
!      W3SIN4    Subr. W3SRC3MD Corresponding source term.
!     ----------------------------------------------------------------
!
!  6. Error messages :
!
!       None.
!
!  7. Remarks :
!
!  8. Structure :
!
!     See source code.
!
!  9. Switches :
!
!     !/S  Enable subroutine tracing.
!
! 10. Source code :
!
!/ ------------------------------------------------------------------- /
      USE CONSTANTS, ONLY: TPIINV, RADE, GRAV
      USE W3ODATMD,  ONLY: NDSE
      USE W3SERVMD,  ONLY: EXTCDE
      USE W3DISPMD,  ONLY: WAVNU2
      USE W3GDATMD,  ONLY: SIG, DSIP, NK, NTH, TTAUWSHELTER, SSWELLFPAR, &
                           SSDSDTH, SSDSCOS, TH, DTH, XFR, ECOS, ESIN,   &
                           SSDSC,  SSDSBRF1, SSDSBCK, SSDSBINT, SSDSPBK, &
                           SSDSABK, SSDSHCK, IKTAB, DCKI, SATINDICES,    &
                           SATWEIGHTS, CUMULW, NKHS, NKD, NDTAB, QBI
!/S      USE W3SERVMD, ONLY: STRACE
!/
      IMPLICIT NONE
!/
!/ ------------------------------------------------------------------- /
!/ Parameter list
!/
      LOGICAL, INTENT(IN)     :: FLTABS
!/
!/ ------------------------------------------------------------------- /
!/
    INTEGER  SDSNTH, ITH, I_INT, J_INT, IK, IK2, ITH2 , IS, IS2
    INTEGER  IKL, ID, ICON, IKD, IKHS, IKH, TOTO
    REAL     C, C2
    REAL     DIFF1, DIFF2, K_SUP(NK), BINF, BSUP, K(NK), CGG, PROF
    REAL     KIK, DHS, KD, KHS, KH, B, XT, GAM, DKH, PR, W, EPS
    REAL     DKD, DELTAFIT, NHI, H, IH, DH
    REAL, DIMENSION(:,:)   , ALLOCATABLE :: SIGTAB
    REAL, DIMENSION(:,:)   , ALLOCATABLE :: K1, K2
!/
!/ ------------------------------------------------------------------- /
!/ Local parameters
!/
!/S      INTEGER, SAVE           :: IENT = 0
!/
!/ ------------------------------------------------------------------- /
!/
!/S      CALL STRACE (IENT, 'INSIN4')
!
! 1.  .... ----------------------------------------------------------- *
!
!
! These precomputed tables are written in mod_def.ww3 
!
!      WRITE(6,*) 'INSIN4:',FLTABS, SSDSDTH, SSDSC3, SSDSBCK
      IF (FLTABS) THEN   
        CALL TABU_STRESS
        CALL TABU_TAUHF(SIG(NK) * TPIINV)   !tabulate high-frequency stress
        IF (TTAUWSHELTER.GT.0) THEN
          CALL TABU_TAUHF2(SIG(NK) * TPIINV)   !tabulate high-frequency stress
          END IF
	      END IF
!/ ------------------------------------------------------------------- /
!                        SPONTANEOUS BREAKING
!/ ------------------------------------------------------------------- /
!
! Precomputes the indices for integrating the spectrum to get saturation (TEST 441)
!
      IF (SSDSDTH.LT.180) THEN
        SDSNTH  = MIN(NINT(SSDSDTH/(DTH*RADE)),NTH/2-1)
        SATINDICES(:,:)=1
        SATWEIGHTS(:,:)=0.
        DO ITH=1,NTH
          DO I_INT=ITH-SDSNTH, ITH+SDSNTH       
            J_INT=I_INT
            IF (I_INT.LT.1)  J_INT=I_INT+NTH
            IF (I_INT.GT.NTH) J_INT=I_INT-NTH
            SATINDICES(I_INT-(ITH-SDSNTH)+1,ITH)=J_INT
            SATWEIGHTS(I_INT-(ITH-SDSNTH)+1,ITH)=          &
                   COS(TH(ITH)-TH(J_INT))**SSDSCOS
            END DO
          END DO
      ELSE
        SATINDICES(:,:)=1
        SATWEIGHTS(:,:)=1.
        END IF
!/ ------------------------------------------------------------------- /
!
! Precomputes QBI and DCKI (TEST 500)
!
      IF (SSDSBCK.GT.0) THEN 
!
! Precomputes the indices for integrating the spectrum over frquency bandwidth
!
        BINF=(1-SSDSBINT) ! Banner et al 2002: Hp=4*sqrt(int_0.7^1.3fp E df), SSDSBINT=0.3
        BSUP=(1+SSDSBINT)
        KIK=0.
! 
! High frequency tail for convolution calculation 
!
        ALLOCATE(K1(NK,NDTAB))
        ALLOCATE(K2(NK,NDTAB))
        ALLOCATE(SIGTAB(NK,NDTAB))

        SIGTAB=0. !contains frequency for upper windows boundaries
        IKTAB=0  ! contains indices for upper windows boundaries
    
        DO ID=1,NDTAB
          TOTO=0 
          PROF=REAL(ID)
          DO IKL=1,NK ! last window starts at IK=NK 
            CALL WAVNU2(SIG(IKL), PROF, KIK, CGG, 1E-7, 15, ICON)
            K1(IKL,ID)=KIK  ! wavenumber lower boundary (is directly related to the frequency indices, IK)
            K2(IKL,ID)=((BSUP/BINF)**2.)*K1(IKL,ID)! wavenumber upper boundary
            SIGTAB(IKL,ID)=SQRT(GRAV*K2(IKL,ID)*TANH(K2(IKL,ID)*ID)) ! corresponding frequency upper boundary
            IF(SIGTAB(IKL,ID) .LE. SIG(1)) THEN
              IKTAB(IKL,ID)=1
              END IF
            IF(SIGTAB(IKL,ID) .GT. SIG(NK)) THEN 
              IKTAB(IKL,ID)=NK+TOTO       ! in w3sds4 only windows with IKSUP<=NK will be kept
              TOTO=1 
              END IF  
            DO IK=1,NK-1
              DIFF1=0.
              DIFF2=0.
              IF(SIG(IK)<SIGTAB(IKL,ID) .AND. SIG(IK+1)>=SIGTAB(IKL,ID)) THEN
                DIFF1=SIGTAB(IKL,ID)-SIG(IK)   ! seeks the indices of the upper boundary
                DIFF2=SIG(IK+1)-SIGTAB(IKL,ID)! the indices of lower boudary = IK
                IF (DIFF1<DIFF2) THEN
                  IKTAB(IKL,ID)=IK 
                ELSE
                  IKTAB(IKL,ID)=IK+1 
                  END IF
                END IF  
              END DO
            END DO
          END DO
!      
! Tabulates DCKI and QBI
!   
        DHS=KHSMAX/NKHS ! max value of KHS=KHSMAX
        DKH=KHMAX/NKHI  ! max value of KH=KHMAX 
        DKD=KDMAX/NKD
        ALLOCATE(DCKI(NKHS,NKD))
        ALLOCATE(QBI(NKHS,NKD))
        DCKI=0.
        QBI =0.
        DO IKD=1,NKD
          KHS=0.
          KD=(FAC_KD1**(IKD-FAC_KD2))
          XT=TANH(KD)
          GAM=1.0314*(XT**3)-1.9958*(XT**2)+1.5522*XT+0.1885 
          GAM=GAM/2.15
          DO IKHS=1,NKHS  ! max value of KHS=1.
            KH=0.
            KHS=KHS+DHS
            DO IKH=1,NKHI
              KH=KH+DKH
              PR=(4.*KH/(KHS**2.))*exp(-(2*((KH/KHS)**2.)))
!              W=1.5*(((KHS)/(SQRT(2.)*GAM*XT))**2.)*(1-exp(-(((KH)/(GAM*XT))**4.))) !CK2002 parameterization
              W=SSDSABK*(((KHS)/(SQRT(2.)*GAM*XT))**2.)*(1-exp(-(((KH)/(GAM*XT))**SSDSPBK))) 
              EPS=-((((SSDSBCK/(XT**SSDSHCK))*KH)**3.)/4)*SQRT(GRAV/XT)
              DCKI(IKHS, IKD)= DCKI(IKHS, IKD)+PR*W*EPS*DKH
              QBI(IKHS, IKD) = QBI(IKHS, IKD) +PR*W*    DKH
              END DO
            END DO
          END DO

        WHERE ( QBI .GT. 1. )
          QBI = 1.
          END WHERE

        DEALLOCATE(K1,K2)
        DEALLOCATE(SIGTAB)
      ELSE 
        IKTAB(:,:)=1
        DCKI(:,:) =0.
        QBI(:,:)  =0.
        END IF
!
!/ ------------------------------------------------------------------- /
!                        CUMULATIVE EFFECT
!/ ------------------------------------------------------------------- /
!
! Precomputes the weights for the cumulative effect (TEST 441 and 500)
!
      IF (SSDSC(3).NE.0) THEN
!       DIKCUMUL is the integer difference in frequency bands
!       between the "large breakers" and short "wiped-out waves"
        DIKCUMUL = NINT(SSDSBRF1/(XFR-1.))
!        WRITE(6,*) 'INSIN4b:',DIKCUMUL                               
        CUMULW(:,:)=0.
        DO IK=1,NK  
          C = GRAV/SIG(IK)   ! Valid in deep water only
          !C = SIG(IK)/K(IK) ! Valid in all water depth ???
          DO ITH=1,NTH
            IS=ITH+(IK-1)*NTH
            DO IK2=1,IK-DIKCUMUL
              C2 = GRAV/SIG(IK2) ! Valid in deep water only
              !C2 = SIG(IK2)/K(IK2) ! Valid in all water depth ???
              DO ITH2=1,NTH
                IS2=ITH2+(IK2-1)*NTH
                CUMULW(IS2,IS)=SQRT(C**2+C2**2-2*C*C2*ECOS(1+ABS(ITH2-ITH))) & ! = deltaC
                                   *DSIP(IK2)/(0.5*C2) * DTH                   ! = dk*dtheta (Valid in deep water only)
                                   !*DDEN(IK)/(DTH*SIG(IK)*CG(IK))* DTH         ! = dk*dtheta (Valid in all water depth ???)
                END DO
              END DO 
            END DO
          END DO
        ELSE 
          CUMULW(:,:)=0.
          END IF
!/
!/ End of INSIN4 ----------------------------------------------------- /
!/
      END SUBROUTINE INSIN4
! ----------------------------------------------------------------------
      SUBROUTINE TABU_STRESS
!/
!/                  +-----------------------------------+
!/                  | WAVEWATCH III           NOAA/NCEP |
!/                  |            F. Ardhuin             |
!/                  |                        FORTRAN 90 |
!/                  | Last update :         17-Oct-2007 |
!/                  +-----------------------------------+
!/
!/    23-Jun-2006 : Origination.                        ( version 3.13 )
!/     adapted from WAM, original:P.A.E.M. JANSSEN    KNMI AUGUST 1990
!/     adapted version (subr. STRESS): J. BIDLOT    ECMWF OCTOBER 2004
!/     Table values were checkes against the original f90 result and found to 
!/     be identical (at least at 0.001 m/s accuracy)
!/
!  1. Purpose :
!     TO GENERATE friction velocity table TAUT(TAUW,U10)=SQRT(TAU).
!     METHOD.
!       A STEADY STATE WIND PROFILE IS ASSUMED.
!       THE WIND STRESS IS COMPUTED USING THE ROUGHNESSLENGTH
!                  Z1=Z0/SQRT(1-TAUW/TAU)
!       WHERE Z0 IS THE CHARNOCK RELATION , TAUW IS THE WAVE-
!       INDUCED STRESS AND TAU IS THE TOTAL STRESS.
!       WE SEARCH FOR STEADY-STATE SOLUTIONS FOR WHICH TAUW/TAU < 1.
!       FOR QUASILINEAR EFFECT SEE PETER A.E.M. JANSSEN,1990.
!
!     Initialization for source term routine.
!
!  2. Method :
!
!  3. Parameters :
!
!     Parameter list
!     ----------------------------------------------------------------
!     ----------------------------------------------------------------
!
!  4. Subroutines used :
!
!      Name      Type  Module   Description
!     ----------------------------------------------------------------
!      STRACE    Subr. W3SERVMD Subroutine tracing.
!     ----------------------------------------------------------------
!
!  5. Called by :
!
!      Name      Type  Module   Description
!     ----------------------------------------------------------------
!      W3SIN3    Subr. W3SRC3MD Corresponding source term.
!     ----------------------------------------------------------------
!
!  6. Error messages :
!
!       None.
!
!  7. Remarks :
!
!  8. Structure :
!
!     See source code.
!
!  9. Switches :
!
!     !/S  Enable subroutine tracing.
!
! 10. Source code :
!
!/ ------------------------------------------------------------------- /
      USE CONSTANTS
      USE W3GDATMD, ONLY: ZZWND, AALPHA, ZZ0MAX
      IMPLICIT NONE
      INTEGER, PARAMETER      :: NITER=10
      REAL   , PARAMETER      :: XM=0.50, EPS1=0.00001
!     VARIABLE.   TYPE.     PURPOSE.
!      *XM*        REAL      POWER OF TAUW/TAU IN ROUGHNESS LENGTH.
!      *XNU*       REAL      KINEMATIC VISCOSITY OF AIR.
!      *NITER*     INTEGER   NUMBER OF ITERATIONS TO OBTAIN TOTAL STRESS
!      *EPS1*      REAL      SMALL NUMBER TO MAKE SURE THAT A SOLUTION
!                            IS OBTAINED IN ITERATION WITH TAU>TAUW.
! ----------------------------------------------------------------------
      INTEGER I,J,ITER
      REAL ZTAUW,UTOP,CDRAG,WCD,USTOLD,TAUOLD
      REAL X,UST,ZZ0,ZNU,F,DELF,ZZ00
!
!
      DELU    = UMAX/FLOAT(JUMAX)
      DELTAUW = TAUWMAX/FLOAT(ITAUMAX)
      DO I=0,ITAUMAX
         ZTAUW   = (REAL(I)*DELTAUW)**2
         DO J=0,JUMAX
            UTOP    = FLOAT(J)*DELU
            CDRAG   = 0.0012875
            WCD     = SQRT(CDRAG)
            USTOLD  = UTOP*WCD
            TAUOLD  = MAX(USTOLD**2, ZTAUW+EPS1)
            DO ITER=1,NITER
               X   = ZTAUW/TAUOLD
               UST = SQRT(TAUOLD)
               ZZ00=AALPHA*TAUOLD/GRAV
               IF (ZZ0MAX.NE.0) ZZ00=MIN(ZZ00,ZZ0MAX)
               ! Corrects roughness ZZ00 for quasi-linear effect
               ZZ0 = ZZ00/(1.-X)**XM
               !ZNU = 0.1*nu_air/UST  ! This was removed by Bidlot in 1996
               !ZZ0 = MAX(ZNU,ZZ0)
               F   = UST-KAPPA*UTOP/(ALOG(ZZWND/ZZ0))
               DELF= 1.-KAPPA*UTOP/(ALOG(ZZWND/ZZ0))**2*2./UST &
                        *(1.-(XM+1)*X)/(1.-X)  
               UST = UST-F/DELF
               TAUOLD= MAX(UST**2., ZTAUW+EPS1)
               END DO
            TAUT(I,J)  = SQRT(TAUOLD)
            END DO   
         END DO
	 I=ITAUMAX
	 J=JUMAX
!         
!  Force zero wind to have zero stress (Bidlot 1996)
!
      DO I=0,ITAUMAX
        TAUT(I,0)=0.0
        END DO
      RETURN
      END SUBROUTINE TABU_STRESS
!/ ------------------------------------------------------------------- /
      SUBROUTINE TABU_TAUHF(FRMAX)
!/
!/                  +-----------------------------------+
!/                  | WAVEWATCH III           NOAA/NCEP |
!/                  |            F. Ardhuin             |
!/                  |                        FORTRAN 90 |
!/                  | Last update 2006/08/14            |
!/                  +-----------------------------------+
!/
!/    27-Feb-2004 : Origination in WW3                  ( version 2.22.SHOM )
!/     the resulting table was checked to be identical to the original f77 result
!/    14-Aug-2006 : Modified following Bidlot           ( version 2.22.SHOM )
!/    18-Aug-2006 : Ported to version 3.09      
!
!  1. Purpose :
!
!     Tabulation of the high-frequency wave-supported stress
!
!  2. Method :
!
!       SEE REFERENCE FOR WAVE STRESS CALCULATION.
!       FOR QUASILINEAR EFFECT SEE PETER A.E.M. JANSSEN,1990.
!     See tech. Memo ECMWF 03 december 2003 by Bidlot & Janssen
!
!  3. Parameters :
!
!     Parameter list
!     ----------------------------------------------------------------
!       FRMAX   Real  I   maximum frequency.
!     ----------------------------------------------------------------
!
!  4. Subroutines used :
!
!       STRACE   Service routine.
!
!  5. Called by :
!
!       W3SIN3   Wind input Source term routine.
!
!  6. Error messages :
!
!  7. Remarks :
!
!  8. Structure :
!
!     See source code.
!
!  9. Switches :
!
!       !/S      Enable subroutine tracing.
!       !/T      Enable test output.
!
! 10. Source code :
!
!/ ------------------------------------------------------------------- /
      USE CONSTANTS
      USE W3GDATMD, ONLY: AALPHA, BBETA, ZZALP, XFR, FACHFE, ZZ0MAX
!/T      USE W3ODATMD, ONLY: NDST
!
      IMPLICIT NONE
!/
!/ ------------------------------------------------------------------- /
!/ Parameter list
!/
      REAL, intent(in) :: FRMAX  !  maximum frequency
!/
!/ ------------------------------------------------------------------- /
!/ Local parameters
!/
!       USTARM  R.A.  Maximum friction velocity
!       ALPHAM  R.A.  Maximum Charnock Coefficient
!       WLV     R.A.  Water levels.
!       UA      R.A.  Absolute wind speeds.
!       UD      R.A.  Absolute wind direction.
!       U10     R.A.  Wind speed used.
!       U10D    R.A.  Wind direction used.
! 10. Source code :
!
!/ ------------------------------------------------------------------- /
      REAL                    :: USTARM, ALPHAM
      REAL                    :: CONST1, OMEGA, OMEGAC 
      REAL                    :: UST, ZZ0,OMEGACC, CM
      INTEGER, PARAMETER      :: JTOT=250
      REAL, ALLOCATABLE       :: W(:)
      REAL                    :: ZX,ZARG,ZMU,ZLOG,ZZ00,ZBETA
      REAL                    :: Y,YC,DELY
      INTEGER                 :: I,J,K,L
      REAL                    :: X0
!
!/S      CALL STRACE (IENT, 'TABU_HF')
!
      USTARM = 5.
      ALPHAM = 20.*AALPHA
      DELUST = USTARM/REAL(IUSTAR)
      DELALP = ALPHAM/REAL(IALPHA)
      CONST1 = BBETA/KAPPA**2
      OMEGAC = TPI*FRMAX
!   
      TAUHFT(0:IUSTAR,0:IALPHA)=0. !table initialization
!
      ALLOCATE(W(JTOT))
      W(2:JTOT-1)=1.
      W(1)=0.5
      W(JTOT)=0.5
      X0 = 0.05
!
      DO L=0,IALPHA
         DO K=0,IUSTAR
            UST      = MAX(REAL(K)*DELUST,0.000001)
            ZZ00       = UST**2*AALPHA/GRAV
            IF (ZZ0MAX.NE.0) ZZ00=MIN(ZZ00,ZZ0MAX)
            ZZ0       = ZZ00*(1+FLOAT(L)*DELALP/AALPHA)
            OMEGACC  = MAX(OMEGAC,X0*GRAV/UST)
            YC       = OMEGACC*SQRT(ZZ0/GRAV)
            DELY     = MAX((1.-YC)/REAL(JTOT),0.)
            ! For a given value of UST and ALPHA, 
            ! the wave-supported stress is integrated all the way
            ! to 0.05*g/UST
            DO J=1,JTOT
               Y        = YC+REAL(J-1)*DELY
               OMEGA    = Y*SQRT(GRAV/ZZ0)
               ! This is the deep water phase speed
               CM       = GRAV/OMEGA   
               !this is the inverse wave age, shifted by ZZALP (tuning)
               ZX       = UST/CM +ZZALP
               ZARG     = MIN(KAPPA/ZX,20.)
               ZMU      = MIN(GRAV*ZZ0/CM**2*EXP(ZARG),1.)
               ZLOG     = MIN(ALOG(ZMU),0.)
               ZBETA        = CONST1*ZMU*ZLOG**4
               ! Power of Y in denominator should be FACHFE-4
               TAUHFT(K,L)  = TAUHFT(K,L)+W(J)*ZBETA/Y*DELY
               END DO
!/T      WRITE (NDST,9000) L,K,AALPHA+FLOAT(L)*DELALP,UST,TAUHFT(K,L)
         END DO
      END DO
      DEALLOCATE(W)
      RETURN
!/T 9000 FORMAT ('TABU_HF, L, K, ALPHA, UST, TAUHFT(K,L) :',(2I4,3F8.3))    
      END SUBROUTINE TABU_TAUHF

!/ ------------------------------------------------------------------- /
      SUBROUTINE TABU_TAUHF2(FRMAX)
!/
!/                  +-----------------------------------+
!/                  | WAVEWATCH III           NOAA/NCEP |
!/                  |            F. Ardhuin             |
!/                  |                        FORTRAN 90 |
!/                  | Last update 2006/08/14            |
!/                  +-----------------------------------+
!/
!/    15-May-2007 : Origination in WW3                  ( version 3.10.SHOM )
!
!  1. Purpose :
!
!     Tabulation of the high-frequency wave-supported stress as a function of
!     ustar, alpha (modified Charnock), and tail energy level
!
!  2. Method :
!
!       SEE REFERENCE FOR WAVE STRESS CALCULATION.
!       FOR QUASILINEAR EFFECT SEE PETER A.E.M. JANSSEN,1990.
!     See tech. Memo ECMWF 03 december 2003 by Bidlot & Janssen
!
!  3. Parameters :
!
!     Parameter list
!     ----------------------------------------------------------------
!       FRMAX   Real  I   maximum frequency.
!     ----------------------------------------------------------------
!
!  4. Subroutines used :
!
!       STRACE   Service routine.
!
!  5. Called by :
!
!       W3SIN3   Wind input Source term routine.
!
!  6. Error messages :
!
!  7. Remarks :
!
!  8. Structure :
!
!     See source code.
!
!  9. Switches :
!
!       !/S      Enable subroutine tracing.
!       !/T      Enable test output.
!
! 10. Source code :
!
!/ ------------------------------------------------------------------- /
      USE CONSTANTS
      USE W3GDATMD, ONLY: AALPHA, BBETA, ZZALP, XFR, FACHFE,  &
                          TTAUWSHELTER, ZZ0MAX
!/T      USE W3ODATMD, ONLY: NDST
!
      IMPLICIT NONE
!/
!/ ------------------------------------------------------------------- /
!/ Parameter list
!/
      REAL, intent(in) :: FRMAX  !  maximum frequency
!/
!/ ------------------------------------------------------------------- /
!/ Local parameters
!/
!       USTARM  R.A.  Maximum friction velocity
!       ALPHAM  R.A.  Maximum Charnock Coefficient
!       WLV     R.A.  Water levels.
!       UA      R.A.  Absolute wind speeds.
!       UD      R.A.  Absolute wind direction.
!       U10     R.A.  Wind speed used.
!       U10D    R.A.  Wind direction used.
! 10. Source code :
!
!/ ------------------------------------------------------------------- /
      REAL                    :: USTARM, ALPHAM, LEVTAILM
      REAL                    :: CONST1, OMEGA, OMEGAC, LEVTAIL 
      REAL                    :: UST, UST0, ZZ0,OMEGACC, CM
      REAL                    :: TAUW, TAUW0
      INTEGER, PARAMETER      :: JTOT=250
      REAL, ALLOCATABLE       :: W(:)
      REAL                    :: ZX,ZARG,ZMU,ZLOG,ZBETA
      REAL                    :: Y,YC,DELY
      INTEGER                 :: I, J, K, L
      REAL                    :: X0
!
!/S      CALL STRACE (IENT, 'TABU_HF')
!
      USTARM = 5.
      ALPHAM = 20.*AALPHA
      LEVTAILM = 0.05
      DELUST  = USTARM/REAL(IUSTAR)
      DELALP  = ALPHAM/REAL(IALPHA)
      DELTAIL = ALPHAM/REAL(ILEVTAIL)
      CONST1  = BBETA/KAPPA**2
      OMEGAC  = TPI*FRMAX
!   
      TAUHFT(0:IUSTAR,0:IALPHA)=0.  !table initialization
!
      ALLOCATE(W(JTOT))
      W(2:JTOT-1)=1.
      W(1)=0.5
      W(JTOT)=0.5
      X0 = 0.05
!
      DO K=0,IUSTAR
        UST0      = MAX(REAL(K)*DELUST,0.000001)
        DO L=0,IALPHA
          UST=UST0
          ZZ0       = UST0**2*(AALPHA+FLOAT(L)*DELALP)/GRAV
          OMEGACC  = MAX(OMEGAC,X0*GRAV/UST)
          YC       = OMEGACC*SQRT(ZZ0/GRAV)
          DELY     = MAX((1.-YC)/REAL(JTOT),0.)
          ! For a given value of UST and ALPHA, 
          ! the wave-supported stress is integrated all the way
          ! to 0.05*g/UST
          DO I=0,ILEVTAIL
            LEVTAIL=REAL(I)*DELTAIL
            TAUHFT(K,L)=0.  
            TAUHFT2(K,L,I)=0. 
            TAUW0=UST0**2
            TAUW=TAUW0
            DO J=1,JTOT
               Y        = YC+REAL(J-1)*DELY
               OMEGA    = Y*SQRT(GRAV/ZZ0)
               ! This is the deep water phase speed
               CM       = GRAV/OMEGA   
               !this is the inverse wave age, shifted by ZZALP (tuning)
               ZX       = UST0/CM +ZZALP
               ZARG     = MIN(KAPPA/ZX,20.)
               ZMU      = MIN(GRAV*ZZ0/CM**2*EXP(ZARG),1.)
               ZLOG     = MIN(ALOG(ZMU),0.)
               ZBETA        = CONST1*ZMU*ZLOG**4
               ! Power of Y in denominator should be FACHFE-4
               TAUHFT(K,L)  = TAUHFT(K,L)+W(J)*ZBETA/Y*DELY
               ZX       = UST/CM +ZZALP
               ZARG     = MIN(KAPPA/ZX,20.)
               ZMU      = MIN(GRAV*ZZ0/CM**2*EXP(ZARG),1.)
               ZLOG     = MIN(ALOG(ZMU),0.)
               ZBETA        = CONST1*ZMU*ZLOG**4
               ! Power of Y in denominator should be FACHFE-4
               TAUHFT2(K,L,I)  = TAUHFT2(K,L,I)+W(J)*ZBETA*(UST/UST0)**2/Y*DELY
               TAUW=TAUW-W(J)*UST**2*ZBETA*LEVTAIL/Y*DELY
               UST=SQRT(MAX(TAUW,0.))
               END DO
!/T      WRITE (NDST,9000) K,L,I,UST0,AALPHA+FLOAT(L)*DELALP,LEVTAIL,TAUHFT2(K,L,I)
             END DO
           END DO
        END DO
      DEALLOCATE(W)
      RETURN
!/T 9000 FORMAT (' TEST TABU_HFT2, K, L, I, UST, ALPHA, LEVTAIL, TAUHFT2(K,L,I) :',(3I4,4F10.5))    
      END SUBROUTINE TABU_TAUHF2

!/ ------------------------------------------------------------------- /
      SUBROUTINE CALC_USTAR(WINDSPEED,TAUW,USTAR,Z0,CHARN)
!/
!/                  +-----------------------------------+
!/                  | WAVEWATCH III           NOAA/NCEP |
!/                  |            F. Ardhuin             |
!/                  |                        FORTRAN 90 |
!/                  | Last update 2006/08/14            |
!/                  +-----------------------------------+
!/
!/    27-Feb-2004 : Origination in WW3                  ( version 2.22-SHOM )
!/     the resulting table was checked to be identical to the original f77 result
!/    14-Aug-2006 : Modified following Bidlot           ( version 2.22-SHOM )
!/    18-Aug-2006 : Ported to version 3.09      
!/    03-Apr-2010 : Adding output of Charnock parameter ( version 3.14-IFREMER )
!
!  1. Purpose :
!
!     Compute friction velocity based on wind speed U10
!
!  2. Method :
!
!     Computation of u* based on Quasi-linear theory
!
!  3. Parameters :
!
!     Parameter list
!     ----------------------------------------------------------------
!       U10,TAUW,USTAR,Z0
!     ----------------------------------------------------------------
!       WINDSPEED Real  I   10-m wind speed ... should be NEUTRAL 
!       TAUW      Real  I   Wave-supported stress
!       USTAR     Real  O   Friction velocity.
!       Z0        Real  O   air-side roughness length
!     ----------------------------------------------------------------
!
!  4. Subroutines used :
!
!       STRACE   Service routine.
!
!  5. Called by :
!
!       W3SIN3   Wind input Source term routine.
!
!  6. Error messages :
!
!  7. Remarks :
!
!  8. Structure :
!
!     See source code.
!
!  9. Switches :
!
!       !/S      Enable subroutine tracing.
!       !/T      Enable test output.
!
! 10. Source code :
!-----------------------------------------------------------------------------!
      USE CONSTANTS, ONLY: GRAV, KAPPA
      USE W3GDATMD,  ONLY: ZZWND, AALPHA
!/T      USE W3ODATMD, ONLY: NDST
      IMPLICIT NONE
      REAL, intent(in) :: WINDSPEED,TAUW
      REAL, intent(out) :: USTAR, Z0, CHARN
      ! local variables
      real a,b  ! constants of parameterisation
      real cd   ! drag coefficient
      REAL SQRTCDM1
      REAL X,XI,DELI1,DELI2,XJ,delj1,delj2
      REAL UST,DELTOLD,TAUW_LOCAL
      INTEGER IND,J
!
      TAUW_LOCAL=MAX(MIN(TAUW,TAUWMAX),0.)
      XI      = SQRT(TAUW_LOCAL)/DELTAUW
      IND     = MIN ( ITAUMAX-1, INT(XI)) ! index for stress table
      DELI1   = MIN(1.,XI - REAL(IND))  !interpolation coefficient for stress table
      DELI2   = 1. - DELI1
      XJ      = WINDSPEED/DELU
      J       = MIN ( JUMAX-1, INT(XJ) )
      DELJ1   = MIN(1.,XJ - REAL(J))
      DELJ2   = 1. - DELJ1
      USTAR=(TAUT(IND,J)*DELI2+TAUT(IND+1,J  )*DELI1)*DELJ2 &
       + (TAUT(IND,J+1)*DELI2+TAUT(IND+1,J+1)*DELI1)*DELJ1
!
! Determines roughness length
!
      SQRTCDM1  = MIN(WINDSPEED/USTAR,100.0)
      Z0  = ZZWND*EXP(-KAPPA*SQRTCDM1)
      IF (USTAR.GT.0.001) THEN 
        CHARN = GRAV*Z0/USTAR**2
      ELSE 
        CHARN = AALPHA
        END IF
!
      RETURN
      END SUBROUTINE CALC_USTAR
!/ ------------------------------------------------------------------- /
      SUBROUTINE W3SDS4 (A, K, CG, USTAR, USDIR, DEPTH, S,      &

                         D, IX, IY, WHITECAP )
!/
!/                  +-----------------------------------+
!/                  | WAVEWATCH III           NOAA/NCEP |
!/                  !            F. Ardhuin             !
!/                  |                        FORTRAN 90 |
!/                  | Last update :         30-Aug-2010 |
!/                  +-----------------------------------+
!/
!/    30-Aug-2010 : Clean up from common ST3-ST4 routine( version 3.14-Ifremer )
!/
!  1. Purpose :
!
!     Calculate whitecapping source term and diagonal term of derivative.
!
!  2. Method :
!
!       Ardhuin et al. (JPO 2009) and Filipot & Ardhuin (OM, submitted)
!
!  3. Parameters :
!
!     Parameter list
!     ----------------------------------------------------------------
!       A       R.A.  I   Action density spectrum (1-D).
!       K       R.A.  I   Wavenumber for entire spectrum.          *)
!       USTAR   Real  I   Friction velocity.
!       USDIR   Real  I   wind stress direction.
!       DEPTH   Real  I   Water depth.
!       S       R.A.  O   Source term (1-D version).
!       D       R.A.  O   Diagonal term of derivative.             *)
!     ----------------------------------------------------------------
!                         *) Stored in 1-D array with dimension NTH*NK
!
!  4. Subroutines used :
!
!       STRACE    Subroutine tracing.                 ( !/S switch )
!       PRT2DS    Print plot of spectrum.             ( !/T0 switch )
!       OUTMAT    Print out matrix.                   ( !/T1 switch )
!
!  5. Called by :
!
!       W3SRCE   Source term integration.
!       W3EXPO   Point output program.
!       GXEXPO   GrADS point output program.
!
!  6. Error messages :
!
!  7. Remarks :
!
!  8. Structure :
!
!     See source code.
!
!  9. Switches :
!
!     !/S   Enable subroutine tracing.
!     !/T   Enable general test output.
!     !/T0  2-D print plot of source term.
!     !/T1  Print arrays.
!
! 10. Source code :
!
!/ ------------------------------------------------------------------- /
      USE CONSTANTS
      USE W3GDATMD, ONLY: NSPEC, NTH, NK, SSDSBR, DDEN,              &
                          SSDSC,                                     &
                          SIG, SSDSP, ECOS, ESIN, DTH, DSIP,         &
                          SSDSISO, SSDSDTH, SSDSBR2, SSDSBM,         &
                          SSDSBRFDF, SSDSBCK, SSDSBINT, IKTAB, DCKI, &
                          SATINDICES, SATWEIGHTS, CUMULW, NKHS, NKD, &
                          NDTAB, QBI
      USE W3ODATMD, ONLY: UNDEF, FLOGRD
!/S      USE W3SERVMD, ONLY: STRACE
!/T      USE W3ODATMD, ONLY: NDST
!/T0      USE W3ODATMD, ONLY: NDST
!/T0      USE W3ARRYMD, ONLY: PRT2DS
!/T1      USE W3ARRYMD, ONLY: OUTMAT
!
      IMPLICIT NONE
!/
!/ ------------------------------------------------------------------- /
!/ Parameter list
!/
      REAL, INTENT(IN)        :: A(NSPEC), K(NK), CG(NK),            &
                                 DEPTH, USTAR, USDIR 
      INTEGER, INTENT(IN)     :: IX, IY
      REAL, INTENT(OUT)       :: S(NSPEC), D(NSPEC)
      REAL, INTENT(OUT)       :: WHITECAP(1:4)
!/
!/ ------------------------------------------------------------------- /
!/ Local parameters
!/
      INTEGER                 :: IS, IS2MAX, IS0, IA, J, IKL, ITOT, NTOT, ID, NKL, IO
!/S      INTEGER, SAVE           :: IENT = 0
      INTEGER                 :: IK, ITH, I_INT, IK2, ITH2, IKIND, L,& 
                                 IKHS, IKD, SDSNTH   
      INTEGER                 :: NSMOOTH(NK)
      REAL                    :: FACTOR, COSWIND, ASUM, SDIAGISO
      REAL                    :: COEF1, COEF2, COEF3, COEF4(NK)
      REAL                    :: ALFAMEAN, KB
      REAL                    :: FACTURB, DTURB, DCUMULATIVE, BREAKFRACTION
      REAL                    :: RENEWALFREQ, EPSR
      REAL                    :: NTIMES(NK), S1(NK), E1(NK)
      REAL                    :: GAM, XT, M1
      REAL                    :: DK(NK), HS(NK), KBAR(NK), DCK(NK)
      REAL                    :: EFDF(NK)     ! Energy integrated over a spectral band
      INTEGER                 :: IKSUP(NK)
      REAL                    :: Q1(NK) 
      REAL                    :: FACSAT, DKHS
      REAL                    :: BTH0(NK)     !saturation spectrum 
      REAL                    :: BTH(NSPEC)   !saturation spectrum 
      REAL                    :: BTH0S(NK)    !smoothed saturation spectrum 
      REAL                    :: BTHS(NSPEC)  !smoothed saturation spectrum  
      REAL                    :: W, MICHE, X
!/T0      REAL                    :: DOUT(NK,NTH)
      REAL                    :: QB(NK), S2(NK), KD, DC(NK)
      REAL                    :: TSTR, TMAX, DT, T, IT, MFT
      REAL                    :: PB(NSPEC), PB2(NSPEC), LAMBDA(NSPEC)
      LOGICAL                 :: MASK(NSPEC)
!/
!/ ------------------------------------------------------------------- /
!/
!/S      CALL STRACE (IENT, 'W3SDS4')
!
!
!---------------------------------------------------------------------- 
!
! 1.  Initialization and numerical factors
!
      FACTURB=SSDSC(5)*USTAR**2/GRAV*DAIR/DWAT
      BREAKFRACTION=0.
      RENEWALFREQ=0.
!
! 2.   Estimation of spontaneous breaking 
!
      IF ( (SSDSBCK-SSDSC(1)).LE.0 ) THEN 
!
! 2.a  Case of a direction-dependent breaking term (TEST441) 
!
        S  =0.
        D  =0.
        PB =0.
        EPSR=SQRT(SSDSBR)
!
! 2.a.1 Computes saturation
!
        SDSNTH  = MIN(NINT(SSDSDTH/(DTH*RADE)),NTH/2-1)
        DO  IK=1, NK
          FACSAT=SIG(IK)*K(IK)**3*DTH
          IS0=(IK-1)*NTH
          BTH(IS0+1)=0.
          BTH0(IK)=SUM(A(IS0+1:IS0+NTH))*FACSAT
          IF (SSDSDTH.GE.180) THEN  ! integrates around full circle
            BTH(IS0+1:IS0+NTH)=BTH0(IK)
          ELSE
            DO ITH=1,NTH            ! partial integration
              IS=ITH+(IK-1)*NTH
              BTH(IS)=SUM(  SATWEIGHTS(:,ITH)*         &
                     A(IS0+SATINDICES(:,ITH)) )*FACSAT
              END DO
            IF (SSDSISO.EQ.1) THEN
              BTH0(IK)=SUM(A(IS0+1:IS0+NTH))*FACSAT
            ELSE
              BTH0(IK)=MAXVAL(BTH(IS0+1:IS0+NTH))
              END IF
            END IF
          END DO
! 
!   Optional smooting of B and B0 over frequencies
! 
        IF (SSDSBRFDF.GT.0.AND.SSDSBRFDF.LT.NK/2) THEN 
          BTH0S(:)=BTH0(:)
          BTHS(:)=BTH(:)
          NSMOOTH(:)=1
          DO IK=1, SSDSBRFDF
            BTH0S(1+SSDSBRFDF)=BTH0S(1+SSDSBRFDF)+BTH0(IK)
            NSMOOTH(1+SSDSBRFDF)=NSMOOTH(1+SSDSBRFDF)+1
            DO ITH=1,NTH       
              IS=ITH+(IK-1)*NTH
              BTHS(ITH+SSDSBRFDF*NTH)=BTHS(ITH+SSDSBRFDF*NTH)+BTH(IS)
              END DO
            END DO
          DO IK=2+SSDSBRFDF,1+2*SSDSBRFDF
            BTH0S(1+SSDSBRFDF)=BTH0S(1+SSDSBRFDF)+BTH0(IK)
            NSMOOTH(1+SSDSBRFDF)=NSMOOTH(1+SSDSBRFDF)+1
            DO ITH=1,NTH       
              IS=ITH+(IK-1)*NTH
              BTHS(ITH+SSDSBRFDF*NTH)=BTHS(ITH+SSDSBRFDF*NTH)+BTH(IS)
              END DO
            END DO
          DO IK=SSDSBRFDF,1,-1
            BTH0S(IK)=BTH0S(IK+1)-BTH0(IK+SSDSBRFDF+1)
            NSMOOTH(IK)=NSMOOTH(IK+1)-1
            DO ITH=1,NTH       
              IS=ITH+(IK-1)*NTH
              BTHS(IS)=BTHS(IS+NTH)-BTH(IS+(SSDSBRFDF+1)*NTH)
              END DO
            END DO
! 
          DO IK=2+SSDSBRFDF,NK-SSDSBRFDF
            BTH0S(IK)=BTH0S(IK-1)-BTH0(IK-SSDSBRFDF-1)+BTH0(IK+SSDSBRFDF)
            NSMOOTH(IK)=NSMOOTH(IK-1)
            DO ITH=1,NTH       
              IS=ITH+(IK-1)*NTH
              BTHS(IS)=BTHS(IS-NTH)-BTH(IS-(SSDSBRFDF+1)*NTH)+BTH(IS+(SSDSBRFDF)*NTH)
              END DO
            END DO
! 
          DO IK=NK-SSDSBRFDF+1,NK
            BTH0S(IK)=BTH0S(IK-1)-BTH0(IK-SSDSBRFDF)
            NSMOOTH(IK)=NSMOOTH(IK-1)-1
            DO ITH=1,NTH       
              IS=ITH+(IK-1)*NTH
              BTHS(IS)=BTHS(IS-NTH)-BTH(IS-(SSDSBRFDF+1)*NTH)
              END DO
            END DO
! 
!    final division by NSMOOTH
! 
         BTH0(:)=MAX(0.,BTH0S(:)/NSMOOTH(:))
          DO IK=1,NK
            IS0=(IK-1)*NTH
            BTH(IS0+1:IS0+NTH)=MAX(0.,BTHS(IS0+1:IS0+NTH)/NSMOOTH(IK))
            END DO 
          END IF
! 
!  2.a.2  Computes spontaneous breaking dissipation rate
! 
        DO  IK=1, NK
!
!  Correction of saturation level for shallow-water kinematics
!
          IF (SSDSBM(0).EQ.1) THEN
            MICHE=1.
          ELSE
            X=TANH(MIN(K(IK)*DEPTH,10.))
            MICHE=(X*(SSDSBM(1)+X*(SSDSBM(2)+X*(SSDSBM(3)+X*SSDSBM(4)))))**2 ! Correction of saturation level for shallow-water kinematics
            END IF
          COEF1=(SSDSBR*MICHE)
!
!  Computes isotropic part
!
          SDIAGISO = SSDSC(2) * SIG(IK)*SSDSC(6)*(MAX(0.,BTH0(IK)/COEF1-1.))**2
!
!  Computes anisotropic part and sums isotropic part
!
          COEF2=SSDSC(2) * SIG(IK)*(1-SSDSC(6))/(COEF1*COEF1)
          COEF3=-2.*SIG(IK)*K(IK)*FACTURB
          D((IK-1)*NTH+1:IK*NTH) = SDIAGISO + &
                                   COEF2*((MAX(0.,BTH((IK-1)*NTH+1:IK*NTH)-COEF1))**SSDSP) 
          END DO
!
! Computes Breaking probability
!
        PB = (MAX(SQRT(BTH)-EPSR,0.))**SSDSP
! 
! Multiplies by 28.16 = 22.0 * 1.6² * 1/2 with  
!  22.0 (Banner & al. 2000, figure 6) 
!  1.6  the coefficient that transforms  SQRT(B) to Banner et al. (2000)'s epsilon
!  1/2  factor to correct overestimation of Banner et al. (2000)'s breaking probability due to zero-crossing analysis
! 
        PB = PB * 28.16
!/
        END IF ! End of test for (Ardhuin et al. 2010)'s spontaneous dissipation source term
!
! 2.b             Computes spontaneous breaking for T500 //////////////
!
      IF (SSDSBCK.GT.0) THEN ! test for (Filipot et al. 2010)'s disspation source term
        E1 =0.
        HS =0.  
        S  =0.
        D  =0.
        PB2=0.
!
! Computes Wavenumber spectrum E1 integrated over direction and computes dk
!
        DO IK=1, NK
          E1(IK)=0.
          DO ITH=1,NTH
            IS=ITH+(IK-1)*NTH
            E1(IK)=E1(IK)+(A(IS)*SIG(IK))*DTH
            END DO
          DK(IK)=DDEN(IK)/(DTH*SIG(IK)*CG(IK))
          END DO
!
! Gets windows indices of IKTAB
!
        ID=MIN(NINT(DEPTH),NDTAB) 
        IF (ID < 1) THEN
          ID = 1
        ELSE IF(ID > NDTAB) THEN
          ID = NDTAB 
          END IF
!
! loop over wave scales
!
        HS=0.  
        EFDF=0.
        KBAR=0.
        EFDF=0. 
        NKL=0. !number of windows
        DO IKL=1,NK 
          IKSUP(IKL)=IKTAB(IKL,ID)
          IF (IKSUP(IKL) .LE. NK) THEN
            EFDF(IKL) = DOT_PRODUCT(E1(IKL:IKSUP(IKL)-1),DK(IKL:IKSUP(IKL)-1))
            IF (EFDF(IKL) .NE. 0) THEN
              KBAR(IKL) = DOT_PRODUCT(K(IKL:IKSUP(IKL)-1)*E1(IKL:IKSUP(IKL)-1), &
                                      DK(IKL:IKSUP(IKL)-1)) / EFDF(IKL) 
            ELSE 
              KBAR(IKL)=0. 
              END IF
! estimation of Significant wave height of a given scale
            HS(IKL) = 4*SQRT(EFDF(IKL)) 
            NKL = NKL+1
            END IF
          END DO
!   
! Computes Dissipation and breaking probability in each scale  
!
        DCK=0.
        QB =0.
        DKHS = KHSMAX/NKHS 
        DO IKL=1, NKL
          IF (HS(IKL) .NE. 0. .AND. KBAR(IKL) .NE. 0.)  THEN 
!
! gets indices for tabulated dissipation DCKI and breaking probability QBI
!
            IKD = FAC_KD2+ANINT(LOG(KBAR(IKL)*DEPTH)/LOG(FAC_KD1))
            IKHS= 1+ANINT(KBAR(IKL)*HS(IKL)/DKHS)
            IF (IKD > NKD) THEN    ! Deep water
              IKD = NKD
            ELSE IF (IKD < 1) THEN ! Shallow water
              IKD = 1
              END IF
            IF (IKHS > NKHS) THEN
              IKHS = NKHS
            ELSE IF (IKHS < 1) THEN
              IKHS = 1
              END IF  
            XT = TANH(KBAR(IKL)*DEPTH)
!
!  Gamma corrected for water depth
!
            GAM=1.0314*(XT**3)-1.9958*(XT**2)+1.5522*XT+0.1885 
!
! Computes the energy dissipated for the scale IKL
! using DCKI which is tabulated in INSIN4
!
            DCK(IKL)=((KBAR(IKL)**(-2.5))*(KBAR(IKL)/(2*PI)))*DCKI(IKHS,IKD)
!
! Get the breaking probability for the scale IKL
!
            QB(IKL) = QBI(IKHS,IKD) ! QBI is tabulated in INSIN4
          ELSE   
            DCK(IKL)=0.
            QB(IKL) =0.
            END IF  
          END DO
!
! Distribuates scale dissipation over the spectrum
!
        S1 = 0.
        S2 = 0.
        NTIMES = 0.
        DO IKL=1, NKL
          IF (EFDF(IKL) .GT. 0.) THEN 
            S1(IKL:IKSUP(IKL))    = S1(IKL:IKSUP(IKL)) + &
                                     DCK(IKL)*E1(IKL:IKSUP(IKL)) / EFDF(IKL)
            S2(IKL:IKSUP(IKL))    = S2(IKL:IKSUP(IKL)) + &
                                     QB(IKL) *E1(IKL:IKSUP(IKL)) / EFDF(IKL)
            NTIMES(IKL:IKSUP(IKL)) = NTIMES(IKL:IKSUP(IKL)) + 1
            END IF
          END DO
!
! Finish the average
! 
        WHERE (NTIMES .NE. 0.)
          S1 = S1 / NTIMES
          S2 = S2 / NTIMES
        ELSEWHERE
          S1 = 0.
          S2 = 0.
          END WHERE
        S1 = S1 / SIG ! goes back to action for dissipation source term 
!
! Makes Isotropic distribution
!
        ASUM = 0.
        DO IK = 1, NK 
          ASUM = (SUM(A(((IK-1)*NTH+1):(IK*NTH)))*DTH)
          IF (ASUM.GT.1.E-8) THEN
            FORALL (IS=1+(IK-1)*NTH:IK*NTH) D(IS)  = S1(IK)/ASUM
            FORALL (IS=1+(IK-1)*NTH:IK*NTH) PB2(IS) = S2(IK)/ASUM
          ELSE
            FORALL (IS=1+(IK-1)*NTH:IK*NTH) D(IS)  = 0.
            FORALL (IS=1+(IK-1)*NTH:IK*NTH) PB2(IS) = 0.
            END IF  
          END DO   
!
        PB = (1-SSDSC(1))*PB2*A + SSDSC(1)*PB
!
        END IF   ! END OF TEST ON SSDSBCK
!
!
!
! 3.   Computes Lambda from breaking probability
!
! Compute Lambda = PB* l(k,th) 
! with l(k,th)=1/(2*pi²)= the breaking crest density
!
      LAMBDA = PB / (2.*PI**2.)
!
!/ ------------------------------------------------------------------- /
!             WAVE-TURBULENCE INTERACTION AND CUMULATIVE EFFECT
!/ ------------------------------------------------------------------- /
!
!
! loop over spectrum
!
      DO  IK=1, NK
        DO ITH=1,NTH       
          IS=ITH+(IK-1)*NTH
!
! Computes cumulative effect from Breaking probability
!
         IF (SSDSC(3).NE.0 .AND. IK.GT.DIKCUMUL) THEN
            IS2MAX = (IK-DIKCUMUL)*NTH
            RENEWALFREQ = DOT_PRODUCT(CUMULW(1:IS2MAX,IS),LAMBDA(1:IS2MAX))
          ELSE
            RENEWALFREQ = 0.
            END IF
!
! Computes wave turbulence interaction
!
          COSWIND=(ECOS(IS)*COS(USDIR)+ESIN(IS)*SIN(USDIR))
          DTURB=-2.*SIG(IK)*K(IK)*FACTURB*COSWIND  ! Theory -> stress direction
!
! Add effects
!
          D(IS) = D(IS) + (SSDSC(3)*RENEWALFREQ+DTURB) 
          END DO
        END DO
!
!/ ------------------------------------------------------------------- /
!                        COMPUTES SOURCES TERM
!/ ------------------------------------------------------------------- /
!
        S = D * A
!
!/ ------------------------------------------------------------------- /
!                     COMPUTES WHITECAP PARAMETERS
!/ ------------------------------------------------------------------- /
!
<<<<<<< HEAD
      IF ( .NOT. (FLOGRD(34).OR.FLOGRD(35) ) THEN
=======
      IF ( .NOT. (FLOGRD(34).OR.FLOGRD(35) ) ) THEN
>>>>>>> aa0e513a
        RETURN
        END IF
!/
      WHITECAP(1:2) = 0.
!
! precomputes integration of Lambda over direction 
! times wavelength times a (a=5 in Reul&Chapron JGR 2003) times dk
!
      DO IK=1,NK
        COEF4(IK) = SUM(LAMBDA((IK-1)*NTH+1:IK*NTH) * DTH) *(2*PI/K(IK)) *  &
                    SSDSC(7) * DDEN(IK)/(DTH*SIG(IK)*CG(IK))
!                   NB: SSDSC(7) is WHITECAPWIDTH
        END DO
!/
      IF ( FLOGRD(34) ) THEN
!/
!/ Computes the Total WhiteCap Coverage (a=5. ; Reul and Chapron, 2003)
!/
        DO IK=1,NK
          WHITECAP(1) = WHITECAP(1) + COEF4(IK) * (1-WHITECAP(1))
          END DO
        END IF
!/
      IF ( FLOGRD(35) ) THEN
!/
!/ Calculates the Mean Foam Thickness for component K(IK) => Fig.3, Reul and Chapron, 2003 
!/
        DO IK=1,NK
          TSTR = 0.8 * 2*PI/SIG(IK)                                ! Duration of active breaking (TAU*)
          TMAX = 5.  * 2*PI/SIG(IK)                                ! Time persistence of foam (a=5.)
          DT   = TMAX / 50
          MFT  = 0. 
          DO IT = 1, 50                                            ! integration over time of foam persistance
            T = IT * DT
            IF ( T .lt. TSTR ) THEN
              MFT = MFT + 0.4 / (K(IK)*TSTR) * T * DT              !
            ELSE                                                   ! Eq. 5 and 6 of Reul and Chapron, 2003
              MFT = MFT + 0.4 / K(IK) * exp(-1*(T-TSTR)/3.8) * DT  !
              END IF
            END DO
          MFT = MFT / TMAX
!
! Computes foam-layer thickness (Reul and Chapron, 2003)
!
          WHITECAP(2) = WHITECAP(2) + COEF4(IK) * MFT
          END DO
        END IF
!
! End of output computing
!
      RETURN
!
! Formats
!
!/
!/ End of W3SDS4 ----------------------------------------------------- /
!/
      END SUBROUTINE W3SDS4


      END MODULE W3SRC4MD<|MERGE_RESOLUTION|>--- conflicted
+++ resolved
@@ -1941,11 +1941,7 @@
 !                     COMPUTES WHITECAP PARAMETERS
 !/ ------------------------------------------------------------------- /
 !
-<<<<<<< HEAD
-      IF ( .NOT. (FLOGRD(34).OR.FLOGRD(35) ) THEN
-=======
       IF ( .NOT. (FLOGRD(34).OR.FLOGRD(35) ) ) THEN
->>>>>>> aa0e513a
         RETURN
         END IF
 !/
