#include "w3macros.h"
!/ ------------------------------------------------------------------- /
      MODULE W3IOGRMD
!/
!/                  +-----------------------------------+
!/                  | WAVEWATCH III           NOAA/NCEP |
!/                  |           H. L. Tolman            |
!/                  !            F. Ardhuin             !
!/                  |                        FORTRAN 90 |
!/                  | Last update :         11-Nov-2013 |
!/                  +-----------------------------------+
!/
!/    For updates see W3IOGR documentation.
!/    12-Dec-2012 : Adding SMC grid.  JG_Li             ( version 4.08 )
!/    16-Sep-2013 : Add Arctic part in SMC grid.        ( version 4.11 )
!/    11-Nov-2013 : SMC and rotated grid incorporated in the main 
!/                  trunk                               ( version 4.13 )
!/
!  1. Purpose :
!
!     Reading/writing of model definition file .
!
!  2. Variables and types :
!
!      Name      Type  Scope    Description
!     ----------------------------------------------------------------
!      VERGRD    C*10  Private  Model definition file version number.
!      IDSTR     C*35  Private  Model definition file ID string.
!     ----------------------------------------------------------------
!
!  3. Subroutines and functions :
!
!      Name      Type  Scope    Description
!     ----------------------------------------------------------------
!      W3IOGR    Subr. Public   Read/write model definition file.
!     ----------------------------------------------------------------
!
!  4. Subroutines and functions used :
!
!      Name      Type  Module   Description
!     ----------------------------------------------------------------
!      W3SETG    Subr. W3GDATMD Point to data structure for spatial gr.
!      W3DIMX    Subr.    Id.   Set up arrays for spatial grid.
!      W3DIMS    Subr.    Id.   Set array dimensions for a spec. grid.
!      W3SETO    Subr. W3ODATMD Point to data structure for spatial gr.
!      W3DMO5    Subr.    Id.   Set array dimensions.
!      INPTAB    Subr. W3SRC2MD Fill interpolation tables for
!                               dispersion relation.
!      DISTAB    Subr. W3DISPMD Input coefficient lookup table.
!      INSNL1    Subr. W3SNL1MD Initialization of the DIA.
!      INSNL2    Subr. W3SNL2MD Initialization of WRT.
!      INSNL3    Subr. W3SNL3MD Initialization of GMD.
!      INSNLX    Subr. W3SNLXMD Initialization of exp. DIA.
!      INSNLS    Subr. W3SNLSMD Initialization of nonlinear `smoother'.
!      STRACE    Subr. W3SERVMD Subroutine tracing.
!      EXTCDE    Subr. W3SERVMD Abort program with exit code.
!     ----------------------------------------------------------------
!
!  5. Remarks :
!
!     - Arrays allocated here on read or ing ww3_grid on write.
!
!  6. Switches :
!
!     See subroutine.
!
!  7. Source code :
!
!/ ------------------------------------------------------------------- /
      PUBLIC
!/
!/ Private parameter statements (ID strings)
!/
      CHARACTER(LEN=10), PARAMETER, PRIVATE :: VERGRD = 'III  4.03 '
      CHARACTER(LEN=35), PARAMETER, PRIVATE ::                        &
                         IDSTR = 'WAVEWATCH III MODEL DEFINITION FILE'
!/
!/ Public variables
!/
!/
      CONTAINS
!/ ------------------------------------------------------------------- /
      SUBROUTINE W3IOGR ( INXOUT, NDSM, IMOD, FEXT )
!/
!/                  +-----------------------------------+
!/                  | WAVEWATCH III           NOAA/NCEP |
!/                  |           H. L. Tolman            |
!/                  !            F. Ardhuin             !
!/                  |                        FORTRAN 90 |
!/                  | Last update :         29-May-2014 |
!/                  +-----------------------------------+
!/
!/    14-Jan-1999 : Distributed FORTRAN 77 version.     ( version 1.18 )
!/    04-Feb-2000 : Upgrade to FORTRAN 90               ( version 2.00 )
!/                  Major changes to logistics.
!/    14-Feb-2000 : Exact-NL added.                     ( version 2.01 )
!/    09-Jan-2001 : Flat grid option.                   ( version 2.06 )
!/    02-Feb-2001 : Exact-NL version 3.0                ( version 2.07 )
!/    27-Feb-2001 : Third propagation scheme added.     ( version 2.08 )
!/    16-Mar-2001 : Fourth propagation scheme added.    ( version 2.09 )
!/    29-Mar-2001 : Sub-grid islands added.             ( version 2.10 )
!/    11-Jan-2002 : Sub-grid ice added.                 ( version 2.15 )
!/    09-May-2002 : Switch clean up.                    ( version 2.21 )
!/    27-Aug-2002 : Exact-NL version 4.0                ( version 2.22 )
!/    26-Nov-2002 : Adding first VDIA and MDIA.         ( version 3.01 )
!/    01-Aug-2003 : Adding moving grid GSE correction.  ( version 3.03 )
!/    08-Mar-2004 : Multiple grid version.              ( version 3.06 )
!/    04-May-2005 : Change to MPI_COMM_WAVE.            ( version 3.07 )
!/    24-Jun-2005 : Add MAPST2 processing.              ( version 3.07 )
!/    09-Nov-2005 : Remove soft boundary options.       ( version 3.08 )
!/    23-Jun-2006 : Add W3SLN1 parameters.              ( version 3.09 )
!/    27-Jun-2006 : Adding file name preamble.          ( version 3.09 )
!/    25-Jul-2006 : Reorder for 'GRID' option to read   ( version 3.10 )
!/                  spectral data also.
!/    28-Oct-2006 : Add partitioning pars.              ( version 3.10 )
!/    26-Mar-2007 : Add partitioning pars.              ( version 3.11 )
!/    16-Apr-2006 : Add Miche limiter pars.             ( version 3.11 )
!/    25-Apr-2007 : Adding Battjes-Janssen Sdb.         ( version 3.11 )
!/    09-Oct-2007 : Adding WAM cycle 4+ Sin and Sds.    ( version 3.13 )
!/    29-May-2009 : Preparing distribution version.     ( version 3.14 )
!/    30-Oct-2009 : Fix ndst arg in call to w3dmo5.     ( version 3.14 )
!/                  (T. J. Campbell, NRL)
!/    30-Oct-2009 : Implement curvilinear grid type.    ( version 3.14 )
!/                  (W. E. Rogers & T. J. Campbell, NRL)
!/    23-Dec-2009 : Addition of COU namelists           ( version 3.14 )
!/    31-Oct-2010 : Implement unstructured grids        ( version 3.14 )
!/                  (A. Roland and F. Ardhuin) 
!/    06-Dec-2010 : Change from GLOBAL (logical) to ICLOSE (integer) to
!/                  specify index closure for a grid.   ( version 3.14 )
!/                  (T. J. Campbell, NRL)
!/    12-Jun-2012 : Add /RTD option or rotated grid option. 
!/                  (Jian-Guo Li)                       ( version 4.06 )
!/    13-Jul-2012 : Move GMD (SNL3) and nonlinear filter (SNLS)
!/                  from 3.15 (HLT).                    ( version 4.08 )
!/    19-Dec-2012 : Add NOSWLL to file.                 ( version 4.11 )
!/    01-Jul-2013 : Document UQ / UNO switches in file  ( version 4.12 )
!/    10-Sep-2013 : Add IG1 parameters                  ( version 4.12 )
!/    06-Mar-2014 : Writes out a help message on error  ( version 4.18 )
!/    10-Mar-2014 : Add IC2 parameters                  ( version 5.01 )
!/    29-May-2014 : Add IC3 parameters                  ( version 5.01 )
!/
!/    Copyright 2009-2013 National Weather Service (NWS),
!/       National Oceanic and Atmospheric Administration.  All rights
!/       reserved.  WAVEWATCH III is a trademark of the NWS. 
!/       No unauthorized use without permission.
!/
!  1. Purpose :
!
!     Reading and writing of the model definition file.
!
!  2. Method :
!
!     The file is opened within the routine, the name is pre-defined
!     and the unit number is given in the parameter list. The model
!     definition file is written using UNFORMATTED write statements.
!
!  3. Parameters :
!
!     Parameter list
!     ----------------------------------------------------------------
!       INXOUT  C*(*)  I   Test string for read/write, valid are:
!                         'READ',  'WRITE' and 'GRID'.
!       NDSM    Int.   I   File unit number.
!       IMOD    Int.   I   Model number for W3GDAT etc.
!       FEXT    C*(*)  I   File extension to be used.
!     ----------------------------------------------------------------
!
!  4. Subroutines used :
!
!     See above.
!
!  5. Called by :
!
!      Name      Type  Module   Description
!     ----------------------------------------------------------------
!      W3INIT    Subr. W3INITMD Wave model initialization routine.
!      ......    Prog.   N/A    All WAVEWATCH III aux programs and
!                               drivers.		
!     ----------------------------------------------------------------
!
!  6. Error messages :
!
!       Tests on INXOUT, file status and on array dimensions.
!
!  7. Remarks :
!
!     - The model definition file has the pre-defined name
!       'mod_def.FILEXT'.
!
!  8. Structure :
!
!     See source code.
!
!  9. Switches :
!
!     !/MPI  MPI calls
!
!     !/LNn  Select source terms
!     !/STn
!     !/NLn
!     !/BTn
!     !/DBn
!     !/TRn
!     !/BSn
!     !/XXn
!
!     !/S    Enable subroutine tracing.
!     !/T    Enable test output
!
! 10. Source code :
!
!/ ------------------------------------------------------------------- /
      USE CONSTANTS
      USE W3GDATMD
!/MPI      USE W3ADATMD, ONLY: MPI_COMM_WAVE
      USE W3ODATMD
!/ST2      USE W3SRC2MD, ONLY: INPTAB
!/ST3      USE W3SRC3MD, ONLY: INSIN3
!/ST4      USE W3SRC4MD, ONLY: INSIN4, TAUT, TAUHFT, TAUHFT2, &
!/ST4                          DELU, DELTAUW, DELUST, &
!/ST4                          DELALP, DELTAIL, &
!/ST4                          DIKCUMUL 
!/NL1      USE W3SNL1MD, ONLY: INSNL1
!/NL2      USE W3SNL2MD, ONLY: INSNL2
!/NL3      USE W3SNL3MD, ONLY: INSNL3
!/NLX      USE W3SNLXMD, ONLY: INSNLX
!/NLS      USE W3SNLSMD, ONLY: INSNLS
!/IS2      USE W3SIS2MD, ONLY: INSIS2
      USE W3SERVMD, ONLY: EXTCDE
!/S      USE W3SERVMD, ONLY: STRACE
      USE W3DISPMD
!
      IMPLICIT NONE
!
!/MPI      INCLUDE "mpif.h"
!/
!/ ------------------------------------------------------------------- /
!/ Parameter list
!/
      INTEGER, INTENT(IN)             :: NDSM
      INTEGER, INTENT(IN), OPTIONAL   :: IMOD
      CHARACTER, INTENT(IN)           :: INXOUT*(*)
      CHARACTER, INTENT(IN), OPTIONAL :: FEXT*(*)
!/
!/ ------------------------------------------------------------------- /
!/ Local parameters
!/
      INTEGER                 :: IGRD, IERR, I, J, MTH, MK, ISEA, IX, IY
!/ST4 INTEGER                 :: IK, ITH, IK2, ITH2
      INTEGER, ALLOCATABLE    :: MAPTMP(:,:)
!/MPI      INTEGER                 :: IERR_MPI, IP
!/S      INTEGER, SAVE           :: IENT = 0
!/T      INTEGER                 :: K
      LOGICAL                 :: WRITE, FLTEST = .FALSE., TESTLL,     &
                                 FLSNL2 = .FALSE.
      LOGICAL, SAVE           :: FLINP = .FALSE. , FLDISP = .FALSE.,  &
                                 FLIS  = .FALSE. 
      CHARACTER(LEN=10)       :: VERTST
      CHARACTER(LEN=13)       :: TEMPXT
      CHARACTER(LEN=30)       :: TNAME0, TNAME1, TNAME2, TNAME3,      &
                                 TNAME4, TNAME5, TNAME6, TNAME7,      &
                                 TNAMEP, TNAMEG, TNAMEF, TNAMEI
      CHARACTER(LEN=30)       :: FNAME0, FNAME1, FNAME2, FNAME3,      &
                                 FNAME4, FNAME5, FNAME6, FNAME7,      &
                                 FNAMEP, FNAMEG, FNAMEF, FNAMEI
      CHARACTER(LEN=35)       :: IDTST
      CHARACTER(LEN=60)      :: MESSAGE(5)
      LOGICAL                 :: GLOBAL
!/
!/ ------------------------------------------------------------------- /
!/
!/S      CALL STRACE (IENT, 'W3IOGR')
!
      MESSAGE =(/ '     FILE mod_def.ww3 WAS GENERATED WITH A DIFFERENT', &
                  '     WW3 VERSION OR USING A DIFFERENT SWITCH FILE.  ', &
                  '     MAKE SURE WW3_GRID IS COMPILED WITH SAME SWITCH', &
                  '     AS WW3_SHEL OR WW3_MULTI, RUN WW3_GRID AGAIN   ', &
                  '     AND THEN TRY AGAIN THE PROGRAM YOU JUST USED.  '/)
!
      TNAMEF = '------------------------------'
      TNAME0 = '------------------------------'
      TNAME1 = '------------------------------'
      TNAME2 = '------------------------------'
      TNAME3 = '------------------------------'
      TNAME4 = '------------------------------'
      TNAME5 = '------------------------------'
      TNAME6 = '------------------------------'
      TNAME7 = '------------------------------'
      TNAMEP = '------------------------------'
      TNAMEG = '------------------------------'
      TNAMEI = '------------------------------'
!
!/FLX1      TNAMEF = 'Wu (1980)                     '
!/FLX2      TNAMEF = 'Tolman and Chalikov (1996)    '
!/FLX3      TNAMEF = 'T and C(1996) with cap on Cd  '
!/FLX4      TNAMEF = 'Hwang (2011) with cap on Cd   '
!/FLXX      TNAMEF = 'Experimental                  '
!/LN0      TNAME0 = 'Not defined                   '
!/LN1      TNAME0 = 'Cavaleri and M.-R. (1982)     '
!/LNX      TNAME0 = 'Experimental                  '
!/ST0      TNAME1 = 'Not defined                   '
!/ST1      TNAME1 = 'WAM cycles 1 through 3        '
!/ST2      TNAME1 = 'Tolman and Chalikov (1996)    '
!/ST3      TNAME1 = 'WAM cycle 4+                  '
!/ST4      TNAME1 = 'Ardhuin et al. (2009+)        '
!/ST6      TNAME1 = 'BYDB input and dissipation    '
!/STX      TNAME1 = 'Experimental                  '
!/NL0      TNAME2 = 'Not defined                   '
!/NL1      TNAME2 = 'Discrete Interaction Approx.  '
!/NL2      TNAME2 = 'Exact nonlinear interactions  '
!/NL3      TNAME2 = 'Generalized Multiple DIA      '
!/NLX      TNAME2 = 'Experimental                  '
!/BT0      TNAME3 = 'Not defined                   '
!/BT1      TNAME3 = 'JONSWAP                       '
!/BT4      TNAME3 = 'SHOWEX                        '
!/BT8      TNAME3 = 'Muddy Bed (D & L)             '
!/BTX      TNAME3 = 'Experimental                  '
!/IC1      TNAMEI = 'Ice sink term (uniform k_i)   '
!/IC2      TNAMEI = 'Ice sink term (Lui et al)     '
!/IC3      TNAMEI = 'Ice sink term (Wang and Shen) '
!/DB0      TNAME4 = 'Not defined                   '
!/DB1      TNAME4 = 'Battjes and Janssen (1978)    '
!/DBX      TNAME4 = 'Experimental                  '
!/TR0      TNAME5 = 'Not defined                   '
!/TRX      TNAME5 = 'Experimental                  '
!/BS0      TNAME6 = 'Not defined                   '
!/BSX      TNAME6 = 'Experimental                  '
!/XX0      TNAME7 = 'Not defined                   '
!/XXX      TNAME7 = 'Experimental                  '
!/PR0      TNAMEP = 'No propagation                '
!/PR1      TNAMEP = 'First order upstream          '
!/UQ      TNAMEP = '3rd order UQ scheme           '
!/UNO      TNAMEP = '2nd order UNO scheme          '
!/SMC      TNAMEP = 'UNO2 on SMC grid propagation  '
!/PRX      TNAMEP = 'Experimental                  '
!/PR0      TNAMEG = 'No GSE aleviation             '
!/PR1      TNAMEG = 'No GSE aleviation (1up prop)  '
!/PR2      TNAMEG = 'Diffusion operator            '
!/PR3      TNAMEG = 'Averaging operator            '
!/PRX      TNAMEG = 'Experimental                  '
!
      FNAMEF = TNAMEF
      FNAME0 = TNAME0
      FNAME1 = TNAME1
      FNAME2 = TNAME2
      FNAME3 = TNAME3
      FNAME4 = TNAME4
      FNAME5 = TNAME5
      FNAME6 = TNAME6
      FNAME7 = TNAME7
      FNAMEP = TNAMEP
      FNAMEG = TNAMEG
      FNAMEI = TNAMEI
!
!/T      FLTEST = .TRUE.
!/NL2      FLSNL2 = .TRUE.
!
! test input parameters ---------------------------------------------- *
!
      IF ( PRESENT(IMOD) ) THEN
          IGRD   = IMOD
        ELSE
          IGRD   = 1
        END IF
!
      IF ( PRESENT(FEXT) ) THEN
          TEMPXT = FEXT
        ELSE
          TEMPXT = 'ww3'
        END IF
!
      IF (INXOUT.NE.'READ' .AND. INXOUT.NE.'WRITE'                    &
                           .AND. INXOUT.NE.'GRID') THEN
          IF ( IAPROC .EQ. NAPERR ) WRITE (NDSE,900) INXOUT
          CALL EXTCDE ( 1 )
        END IF
!
      WRITE  = INXOUT .EQ. 'WRITE'
!
!/T      WRITE (NDST,9000) INXOUT, WRITE, NDSM, IGRD, TEMPXT
!
      CALL W3SETO ( IGRD, NDSE, NDST )
      CALL W3SETG ( IGRD, NDSE, NDST )
      FILEXT = TEMPXT
!
! open file ---------------------------------------------------------- *
!
      I      = LEN_TRIM(FILEXT)
      J      = LEN_TRIM(FNMPRE)
!
      IF ( WRITE ) THEN
          OPEN (NDSM,FILE=FNMPRE(:J)//'mod_def.'//FILEXT(:I),         &
                FORM='UNFORMATTED',ERR=800,IOSTAT=IERR)
        ELSE
          OPEN (NDSM,FILE=FNMPRE(:J)//'mod_def.'//FILEXT(:I),         &
                FORM='UNFORMATTED',STATUS='OLD',ERR=800,IOSTAT=IERR)
        ENDIF
!
      REWIND ( NDSM )
!
! Dimensions and test information --------------------------------------
!
      IF ( WRITE ) THEN
          WRITE (NDSM)                                                &
                IDSTR, VERGRD, NX, NY, NSEA, NTH, NK,                 &
                NBI, NFBPO, GNAME, FNAME0, FNAME1, FNAME2, FNAME3,    &
                FNAME4, FNAME5, FNAME6, FNAME7, FNAMEP, FNAMEG,       &
                FNAMEF, FNAMEI
!
!/SMC          WRITE (NDSM) NCel, NUFc, NVFc, NRLv, MRFct
!/ARC          WRITE (NDSM) NGLO, NARC, NBGL, NBAC
!
          WRITE (NDSM)                                                &
                (NBO(I),I=0,NFBPO), (NBO2(I),I=0,NFBPO)
!/T          WRITE (NDST,9001) IDSTR, VERGRD, NX, NY, NSEA, NTH, NK,  &
!/T            NBI, NFBPO, 9, GNAME, FNAME0, FNAME1, FNAME2, FNAME3,  &
!/T            FNAME4, FNAME5, FNAME6, FNAME7, FNAMEP, FNAMEG,        &
!/T            FNAMEF, FNAMEI
!/T          WRITE (NDST,9002) (NBO(I),I=0,NFBPO)
!/T          WRITE (NDST,9003) (NBO2(I),I=0,NFBPO)
        ELSE
          READ (NDSM,END=801,ERR=802,IOSTAT=IERR)                     &
                IDTST, VERTST, NX, NY, NSEA, MTH, MK,                 &
                NBI, NFBPO, GNAME, FNAME0, FNAME1, FNAME2, FNAME3,    &
                FNAME4, FNAME5, FNAME6, FNAME7, FNAMEP, FNAMEG,       &
                FNAMEF, FNAMEI
!
!/SMC          READ (NDSM,END=801,ERR=802,IOSTAT=IERR)                &
!/SMC                     NCel, NUFc, NVFc, NRLv, MRFct
!/ARC          READ (NDSM,END=801,ERR=802,IOSTAT=IERR)                &
!/ARC                     NGLO, NARC, NBGL, NBAC 
!
          NK     = MK
          NTH    = MTH
          NK2    = NK + 2
          NSPEC  = NK * NTH
!/T          WRITE (NDST,9001) IDSTR, VERGRD, NX, NY, NSEA, NTH, NK,  &
!/T            NBI, NFBPO, 9, GNAME, FNAME0, FNAME1, FNAME2, FNAME3,  &
!/T            FNAME4, FNAME5, FNAME6, FNAME7, FNAMEP, FNAMEG,        &
!/T            FNAMEF, FNAMEI
!
          IF ( IDTST .NE. IDSTR ) THEN
              IF ( IAPROC .EQ. NAPERR )                               &
                  WRITE (NDSE,901) IDTST, IDSTR
              CALL EXTCDE ( 10 )
            END IF
          IF ( VERTST .NE. VERGRD ) THEN
              IF ( IAPROC .EQ. NAPERR )                               &
                  WRITE (NDSE,902) VERTST, VERGRD
              CALL EXTCDE ( 11 )
            END IF
          IF ( NFBPO .GT. 9 ) THEN
              IF ( IAPROC .EQ. NAPERR )                               &
                  WRITE (NDSE,904) NFBPO, 9
              CALL EXTCDE ( 13 )
            END IF
          IF ( FNAME0 .NE. TNAME0 ) THEN
               IF ( IAPROC .EQ. NAPERR )                              &
                  WRITE (NDSE,905) 0, FNAME0, TNAME0, MESSAGE
               CALL EXTCDE ( 14 )
            END IF
          IF ( FNAME1 .NE. TNAME1 ) THEN
               IF ( IAPROC .EQ. NAPERR )                              &
                  WRITE (NDSE,905) 1, FNAME1, TNAME1, MESSAGE
               CALL EXTCDE ( 15 )
            END IF
          IF ( FNAME2 .NE. TNAME2 ) THEN
               IF ( IAPROC .EQ. NAPERR )                              &
                  WRITE (NDSE,905) 2, FNAME2, TNAME2, MESSAGE
               CALL EXTCDE ( 16 )
            END IF
          IF ( FNAME3 .NE. TNAME3 ) THEN
               IF ( IAPROC .EQ. NAPERR )                              &
                  WRITE (NDSE,905) 3, FNAME3, TNAME3, MESSAGE
               CALL EXTCDE ( 17 )
            END IF
          IF ( FNAMEI .NE. TNAMEI ) THEN
               IF ( IAPROC .EQ. NAPERR )                              &
                  WRITE (NDSE,905) 3, FNAMEI, TNAMEI, MESSAGE
               CALL EXTCDE ( 17 )
            END IF
          IF ( FNAME4 .NE. TNAME4 ) THEN
               IF ( IAPROC .EQ. NAPERR )                              &
                  WRITE (NDSE,905) 4, FNAME4, TNAME4, MESSAGE
               CALL EXTCDE ( 18 )
            END IF
          IF ( FNAME5 .NE. TNAME5 ) THEN
               IF ( IAPROC .EQ. NAPERR )                              &
                  WRITE (NDSE,905) 5, FNAME5, TNAME5, MESSAGE
               CALL EXTCDE ( 19 )
            END IF
          IF ( FNAME6 .NE. TNAME6 ) THEN
               IF ( IAPROC .EQ. NAPERR )                              &
                  WRITE (NDSE,905) 6, FNAME6, TNAME6, MESSAGE
               CALL EXTCDE ( 20 )
            END IF
          IF ( FNAME7 .NE. TNAME7 ) THEN
               IF ( IAPROC .EQ. NAPERR )                              &
                  WRITE (NDSE,905) 7, FNAME7, TNAME7, MESSAGE
               CALL EXTCDE ( 21 )
            END IF
          IF ( FNAMEP .NE. TNAMEP ) THEN
               IF ( IAPROC .EQ. NAPERR )                              &
                  WRITE (NDSE,906) FNAMEP, TNAMEP
               CALL EXTCDE ( 22 )
            END IF
          IF ( FNAMEG .NE. TNAMEG ) THEN
               IF ( IAPROC .EQ. NAPERR )                              &
                  WRITE (NDSE,907) FNAMEG, TNAMEG, MESSAGE
               CALL EXTCDE ( 22 )
            END IF
          IF ( FNAMEF .NE. TNAMEF ) THEN
               IF ( IAPROC .EQ. NAPERR )                              &
                  WRITE (NDSE,908) FNAMEF, TNAMEF, MESSAGE
               CALL EXTCDE ( 24 )
            END IF
!
          READ (NDSM,END=801,ERR=802,IOSTAT=IERR)                     &
                (NBO(I),I=0,NFBPO), (NBO2(I),I=0,NFBPO)
!/T          WRITE (NDST,9002) (NBO(I),I=0,NFBPO)
!/T          WRITE (NDST,9003) (NBO2(I),I=0,NFBPO)
!
        ENDIF
!
! Parameters in modules  --------------------------------------------- *
!                                                   Module W3GDAT GRID
!
      ALLOCATE ( MAPTMP(NY,NX) )
!
      IF ( WRITE ) THEN
          MAPTMP = MAPSTA + 8*MAPST2
          WRITE (NDSM)                                                &
               GTYPE, FLAGLL, ICLOSE
!
! Writes different kind of information depending on grid type
!
          SELECT CASE ( GTYPE )
            CASE ( RLGTYPE )
              WRITE (NDSM)                                            &
                   SX, SY, X0, Y0
            CASE ( CLGTYPE )
              WRITE (NDSM)                                            &
                   XGRD, YGRD
            CASE (UNGTYPE) 
              WRITE (NDSM)                                            &
                FSN, FSPSI,FSFCT,FSNIMP,NTRI,COUNTOT, COUNTRI, NNZ
              WRITE (NDSM)                                            &
                X0, Y0, SX, SY, DXYMAX, XYB, TRIGP, TRIA,             &
                CROSSDIFF, LEN, IEN, ANGLE0, ANGLE, SI, MAXX, MAXY,   &
                DXYMAX, INDEX_CELL, CCON, VNEIGH, COUNTCON, IE_CELL,  &
                POS_CELL, IOBP, IOBPD, IAA, JAA, POSI
            END SELECT !GTYPE
!
          WRITE (NDSM)                                                &
               ZB, MAPTMP, MAPFS, MAPSF, TRFLAG
!
!/SMC         WRITE (NDSM)  NLvCel, NLvUFc, NLvVFc
!/SMC         WRITE (NDSM)  IJKCel, IJKUFc, IJKVFc
!/ARC         WRITE (NDSM)  ICLBAC 
!/ARC         WRITE (NDSM)  ANGARC 
!/SMC         WRITE (NDSM)  CTRNX,  CTRNY,  CLATF
!/SMC         IF ( FLTEST ) THEN
!/SMC            WRITE (NDSE,"('  NLvCel, NLvUFc, NLvVFc Write for',2I9)") NRLv, MRFct
!/SMC            WRITE (NDSE,"('  IJKCel, IJKUFc, IJKVFc Write for',3I9)") NCel, NUFc, NVFc 
!/SMC            WRITE (NDSE,"('  CTRNXY transparency write for 2x', I9)") NCel
!/SMC         ENDIF
! 
          IF ( TRFLAG .NE. 0 ) WRITE (NDSM) TRNX, TRNY
          WRITE (NDSM)                                                &
               DTCFL, DTCFLI, DTMAX, DTMIN, DMIN, CTMAX,              &
               FICE0, FICEN, FICEL, PFMOVE, FLDRY, FLCX, FLCY, FLCTH, &
               FLCK, FLSOU, FLBPI, FLBPO, CLATS, CLATIS,CTHG0S
          WRITE(NDSM)GRIDSHIFT
!/SEC1              WRITE (NDSM) NITERSEC1
!/RTD !!  Add rotated Polat/lon and AnglD to mod_def   JGLi12Jun2012
!/RTD         WRITE (NDSM) Polat, Polon, AnglD
!/RTD
!!        WRITE(NDSM)                                                 &
!!             COUG_2D, COUG_RAD3D, COUG_US3D
        ELSE
          READ (NDSM,END=801,ERR=802,IOSTAT=IERR)                     &
               GTYPE, FLAGLL, ICLOSE
!!Li      IF (.NOT.GINIT) CALL W3DIMX ( IGRD, NX, NY, NSEA, NDSE, NDST )
          IF (.NOT.GINIT) CALL W3DIMX ( IGRD, NX, NY, NSEA, NDSE, NDST &
!/SMC                                 , NCel, NUFc, NVFc, NRLv         &
!/ARC                                 , NARC, NBAC, NSPEC              &
                                      )
!
! Reads different kind of information depending on grid type
!
          SELECT CASE ( GTYPE )
            CASE ( RLGTYPE )
              READ (NDSM,END=801,ERR=802,IOSTAT=IERR)                 &
                   SX, SY, X0, Y0
              DO IX=1,NX
                XGRD(:,IX) = X0 + REAL(IX-1)*SX
                END DO
              DO IY=1,NY
                YGRD(IY,:) = Y0 + REAL(IY-1)*SY
                END DO
            CASE ( CLGTYPE )
              READ (NDSM,END=801,ERR=802,IOSTAT=IERR)                 &
                   XGRD, YGRD
              !Set SX, SY, X0, Y0 to large values if curvilinear grid
              X0 = HUGE(X0); Y0 = HUGE(Y0)
              SX = HUGE(SX); SY = HUGE(SY)
            CASE (UNGTYPE) 
              READ (NDSM,END=801,ERR=802,IOSTAT=IERR)                 & 
                FSN,FSPSI,FSFCT,FSNIMP,NTRI,COUNTOT, COUNTRI, NNZ
              IF (.NOT. GUGINIT) THEN
                CALL W3DIMUG ( IGRD, NTRI, NX, COUNTOT, NNZ, NDSE, NDST )
                END IF
              READ (NDSM,END=801,ERR=802,IOSTAT=IERR)                 &
                X0, Y0, SX, SY, DXYMAX, XYB, TRIGP, TRIA,             &
                CROSSDIFF, LEN, IEN, ANGLE0, ANGLE, SI, MAXX, MAXY,   &
                DXYMAX, INDEX_CELL, CCON, VNEIGH, COUNTCON, IE_CELL,  &
                POS_CELL, IOBP, IOBPD, IAA, JAA, POSI
                XGRD(1,:)=XYB(:,1)
                YGRD(1,:)=XYB(:,2)
            END SELECT !GTYPE
!
          IF (GTYPE.NE.UNGTYPE) CALL W3GNTX ( IGRD, NDSE, NDST ) 
          READ (NDSM,END=801,ERR=802,IOSTAT=IERR)                     &
               ZB, MAPTMP, MAPFS, MAPSF, TRFLAG
!
!/SMC          READ (NDSM,END=801,ERR=802,IOSTAT=IERR)                &
!/SMC                     NLvCel, NLvUFc, NLvVFc
!/SMC          READ (NDSM,END=801,ERR=802,IOSTAT=IERR)                &
!/SMC                     IJKCel, IJKUFc, IJKVFc
!/ARC          READ (NDSM,END=801,ERR=802,IOSTAT=IERR)                &
!/ARC                     ICLBAC 
!/ARC          READ (NDSM,END=801,ERR=802,IOSTAT=IERR)                &
!/ARC                     ANGARC 
!/SMC          READ (NDSM,END=801,ERR=802,IOSTAT=IERR)                &
!/SMC                     CTRNX,  CTRNY,  CLATF
!
          MAPSTA = MOD(MAPTMP+2,8) - 2
          MAPST2 = (MAPTMP-MAPSTA) / 8
          MAPSF(:,3) = MAPSF(:,2) + (MAPSF(:,1)-1)*NY
          IF ( TRFLAG .NE. 0 ) THEN
              READ (NDSM,END=801,ERR=802,IOSTAT=IERR) TRNX, TRNY
            END IF
          READ (NDSM,END=801,ERR=802,IOSTAT=IERR)                     &
               DTCFL, DTCFLI, DTMAX, DTMIN, DMIN, CTMAX,              &
               FICE0, FICEN, FICEL, PFMOVE, FLDRY, FLCX, FLCY,        &
               FLCTH, FLCK, FLSOU, FLBPI, FLBPO, CLATS, CLATIS,CTHG0S

              READ(NDSM,END=801,ERR=802,IOSTAT=IERR)GRIDSHIFT
!/SEC1         READ (NDSM) NITERSEC1
!
!/RTD !!  Read rotated Polat/lon and AnglD from mod_def   JGLi12Jun2012
!/RTD          READ (NDSM) Polat, Polon, AnglD
!/RTD
!
        END IF
!
!/T      WRITE (NDST,9010) GTYPE, FLAGLL, ICLOSE, SX, SY, X0, Y0, TRFLAG
!/T      WRITE (NDST,9011) 'MAPSTA'
!/T      DO IY=MIN(NY,20), 1, -1
!/T        WRITE (NDST,9012) (MAPSTA(IY,IX),IX=1,MIN(NX,30))
!/T        END DO
!/T      WRITE (NDST,9011) 'MAPST2'
!/T      DO IY=MIN(NY,20), 1, -1
!/T        WRITE (NDST,9012) (MAPST2(IY,IX),IX=1,MIN(NX,30))
!/T        END DO
!/T      WRITE (NDST,9011) 'MAPFS'
!/T      DO IY=MIN(NY,20), 1, -1
!/T        WRITE (NDST,9013) (MAPFS(IY,IX),IX=1,MIN(NX,12))
!/T        END DO
!/T      IF ( TRFLAG .NE. 0 ) THEN
!/T          WRITE (NDST,9011) 'TRNX'
!/T          DO IY=MIN(NY,20), 1, -1
!/T            WRITE (NDST,9014) (TRNX(IY,IX),IX=1,MIN(NX,12))
!/T            END DO
!/T          WRITE (NDST,9011) 'TRNY'
!/T          DO IY=MIN(NY,20), 1, -1
!/T            WRITE (NDST,9014) (TRNY(IY,IX),IX=1,MIN(NX,12))
!/T            END DO
!/T        END IF
!
      DEALLOCATE ( MAPTMP )
!
!/T      WRITE (NDST,9015) DTCFL, DTCFLI, DTMAX, DTMIN,               &
!/T                        DMIN, CTMAX, FICE0, FICEN, FICEL, PFMOVE
!/T      WRITE (NDST,9016) FLDRY, FLCX, FLCY, FLCTH, FLCK,            &
!/T                        FLSOU, FLBPI, FLBPO
!/T      WRITE (NDST,9017) (CLATS(ISEA),ISEA=1,1),                    &
!/T                        (CLATIS(ISEA),ISEA=1,1), (CTHG0S(IY),ISEA=1,1)
!
! Spectral parameters ------------------------------------------------ *
!                                                 Module W3GDATMD SGRD
!
      IF ( WRITE ) THEN
          WRITE (NDSM)                                                &
               MAPWN, MAPTH, DTH, TH, ESIN, ECOS, ES2, ESC, EC2,      &
               XFR, FR1, SIG, SIG2, DSIP, DSII, DDEN, DDEN2, FTE,     &
               FTF, FTWN, FTTR, FTWL, FACTI1, FACTI2, FACHFA, FACHFE
        ELSE
          IF (.NOT.SINIT) CALL W3DIMS ( IGRD, NK, NTH, NDSE, NDST )
          READ (NDSM,END=801,ERR=802,IOSTAT=IERR)                     &
               MAPWN, MAPTH, DTH, TH, ESIN, ECOS, ES2, ESC, EC2,      &
               XFR, FR1, SIG, SIG2, DSIP, DSII, DDEN, DDEN2, FTE,     &
               FTF, FTWN, FTTR, FTWL, FACTI1, FACTI2, FACHFA, FACHFE
        END IF
!
!/T      WRITE (NDST,9030) (MAPWN(I),I=1,8), (MAPTH(I),I=1,8), DTH*RADE, &
!/T             (TH(I)*RADE,I=1,4), (ESIN(I),I=1,4), (ECOS(I),I=1,4),    &
!/T             XFR, SIG(1)*TPIINV, SIG(NK)*TPIINV, FTE, FTF, FTWN, FTTR, &
!/T             FTWL, FACTI1, FACTI2, FACHFA, FACHFE
!
!
! Output flags for 3D parameters ------------------------------------- *
!                                                 Module W3GDATMD 
      IF ( WRITE ) THEN
          WRITE (NDSM)                                                &
                E3DF, P2MSF, US3DF
        ELSE
          READ (NDSM,END=801,ERR=802,IOSTAT=IERR)                     &
                E3DF, P2MSF, US3DF
        END IF

      IF ( INXOUT .EQ. 'GRID' ) THEN
          CLOSE (NDSM)
          RETURN
        END IF
!
! Parameters for output boundary points ------------------------------ *
!                                                 Module W3ODATMD OUT5
!
      IF ( WRITE ) THEN
          WRITE (NDSM)                                                &
               XBPO, YBPO, RDBPO, IPBPO, ISBPO
        ELSE
          CALL W3DMO5 ( IGRD, NDSE, NDST, 2 )
          READ (NDSM,END=801,ERR=802,IOSTAT=IERR)                     &
               XBPO, YBPO, RDBPO, IPBPO, ISBPO
        END IF
!
!/T      WRITE (NDST,9020)
!/T      DO I=1, NFBPO
!/T        WRITE (NDST,9021) I
!/T        DO J=NBO(I-1)+1,NBO(I)
!/T          WRITE (NDST,9022) J-NBO(I-1), (IPBPO(J,K),K=1,4),        &
!/T                                        (RDBPO(J,K),K=1,4)
!/T          END DO
!/T        WRITE (NDST,9023) (ISBPO(J),J=NBO2(I-1)+1,NBO2(I))
!/T        END DO
!
! Parameters for spectral partitioning  ------------------------------ *
!                                                 Module W3ODATMD OUT6
!
      IF ( WRITE ) THEN
          WRITE (NDSM)                                                &
                IHMAX, HSPMIN, WSMULT, WSCUT, FLCOMB, NOSWLL
        ELSE
          READ (NDSM,END=801,ERR=802,IOSTAT=IERR)                     &
                IHMAX, HSPMIN, WSMULT, WSCUT, FLCOMB, NOSWLL
        END IF
!
!/T      WRITE (NDST,9025) IHMAX, HSPMIN, WSMULT, WSCUT, FLCOMB, NOSWLL
!
! Numerical parameters ----------------------------------------------- *
!                                                 Module W3GDATMD NPAR
!
      IF ( WRITE ) THEN
          WRITE (NDSM)                                                &
                FACP, XREL, XFLT, FXFM, FXPM, XFT, XFC, FACSD, FHMAX, &
                FFACBERG, DELAB, FWTABLE
!/RWND          WRITE (NDSM)                                                &
!/RWND                RWINDC
!/WCOR          WRITE (NDSM)                                                &
!/WCOR                WWCOR
!/REF1          WRITE (NDSM)                                                &
!/REF1                RREF, REFPARS, REFLC, REFLD
!/IG1          WRITE   (NDSM)                                              &
!/IG1                IGPARS(1:12)
!/IC2          WRITE   (NDSM)                                              &
!/IC2                IC2PARS(1:7)
!/IC3          WRITE   (NDSM)                                              &
<<<<<<< HEAD
!/IC3                IC2PARS(1:7)
=======
!/IC3                IC2PARS(1:8)
>>>>>>> 87028a4f
        ELSE
          READ (NDSM,END=801,ERR=802,IOSTAT=IERR)                     &
                FACP, XREL, XFLT, FXFM, FXPM, XFT, XFC, FACSD, FHMAX, &
                FFACBERG, DELAB, FWTABLE
!/RWND          READ  (NDSM)                                                &
!/RWND                RWINDC
!/WCOR          READ  (NDSM)                                                &
!/WCOR                WWCOR
!/REF1          READ  (NDSM)                                                &
!/REF1                RREF, REFPARS, REFLC, REFLD
!/IG1         READ   (NDSM)                                                &
!/IG1                IGPARS(1:12)
!/IC2         READ   (NDSM)                                                &
!/IC2                IC2PARS(1:7)
!/IC3         READ   (NDSM)                                                &
<<<<<<< HEAD
!/IC3                IC2PARS(1:7)
=======
!/IC3                IC2PARS(1:8)
>>>>>>> 87028a4f
        END IF
!
!/T      WRITE (NDST,9040) FACP, XREL, XFLT, FXFM, FXPM, XFT, XFC,    &
!/T                        FACSD, FHMAX
!
! Source term parameters --------------------------------------------- *
!                                                 Module W3GDATMD SFLP
!                                                 Module W3GDATMD SLNP
!                                                 Module W3GDATMD SRCP
!                                                 Module W3GDATMD SNLP
!                                                 Module W3GDATMD SBTP
!
!/FLX2      IF ( WRITE ) THEN
!/FLX2          WRITE (NDSM)                            NITTIN, CINXSI
!/FLX2        ELSE
!/FLX2          READ (NDSM,END=801,ERR=802,IOSTAT=IERR) NITTIN, CINXSI
!/FLX2        END IF
!
!/FLX2      IF ( FLTEST ) WRITE (NDST,9048) NITTIN, CINXSI
!
!/FLX3      IF ( WRITE ) THEN
!/FLX3          WRITE (NDSM)                                          &
!/FLX3                 NITTIN, CINXSI, CD_MAX, CAP_ID
!/FLX3        ELSE
!/FLX3          READ (NDSM,END=801,ERR=802,IOSTAT=IERR)               &
!/FLX3                 NITTIN, CINXSI, CD_MAX, CAP_ID
!/FLX3        END IF
!
!/FLX3      IF ( FLTEST ) WRITE (NDST,9048) NITTIN, CAP_ID, CINXSI, CD_MAX
!
!/FLX4      IF ( WRITE ) THEN
!/FLX4          WRITE (NDSM)                            FLX4A0
!/FLX4        ELSE
!/FLX4          READ (NDSM,END=801,ERR=802,IOSTAT=IERR) FLX4A0
!/FLX4        END IF
!
! 
!/LN1      IF ( WRITE ) THEN
!/LN1          WRITE (NDSM)                            SLNC1, FSPM, FSHF
!/LN1        ELSE
!/LN1          READ (NDSM,END=801,ERR=802,IOSTAT=IERR) SLNC1, FSPM, FSHF
!/LN1        END IF
!
!/LN1      IF ( FLTEST ) WRITE (NDST,9049) SLNC1, FSPM, FSHF
!
!/ST1      IF ( WRITE ) THEN
!/ST1          WRITE (NDSM)                            SINC1, SDSC1
!/ST1        ELSE
!/ST1          READ (NDSM,END=801,ERR=802,IOSTAT=IERR) SINC1, SDSC1
!/ST1        END IF
!
!/ST1      IF ( FLTEST ) WRITE (NDST,9050) SINC1, SDSC1
!
!/ST2      IF ( WRITE ) THEN
!/ST2          WRITE (NDSM)                                           &
!/ST2                ZWIND, FSWELL,                                   &
!/ST2                SHSTAB, OFSTAB, CCNG, CCPS, FFNG, FFPS,          &
!/ST2                CDSA0, CDSA1, CDSA2, SDSALN,                     &
!/ST2                CDSB0, CDSB1, CDSB2, CDSB3, FPIMIN, XFH, XF1, XF2
!/ST2        ELSE
!/ST2          READ (NDSM,END=801,ERR=802,IOSTAT=IERR)                &
!/ST2                ZWIND, FSWELL,                                   &
!/ST2                SHSTAB, OFSTAB, CCNG, CCPS, FFNG, FFPS,          &
!/ST2                CDSA0, CDSA1, CDSA2, SDSALN,                     &
!/ST2                CDSB0, CDSB1, CDSB2, CDSB3, FPIMIN, XFH, XF1, XF2
!/ST2          IF ( .NOT. FLINP ) CALL INPTAB
!/ST2          FLINP  = .TRUE.
!/ST2        END IF
!
!/ST2      IF ( FLTEST ) WRITE (NDST,9050)                            &
!/ST2           ZWIND, FSWELL, CDSA0, CDSA1, CDSA2,                   &
!/ST2           SDSALN, CDSB0, CDSB1, CDSB2, CDSB3, FPIMIN, XFH, XF1, &
!/ST2           XF2, SHSTAB, OFSTAB, CCNG, CCPS, FFNG, FFPS
!
!/ST3      IF ( WRITE ) THEN
!/ST3          WRITE (NDSM)                                           &
!/ST3                ZZWND, AALPHA, ZZ0MAX, BBETA, SSINTHP, ZZALP,    &
!/ST3                SSWELLF, SSDSC1, WWNMEANP, WWNMEANPTAIL, SSTXFTF,&
!/ST3                SSTXFTFTAIL, SSTXFTWN,                           &
!/ST3                DDELTA1, DDELTA2, SSTXFTF, SSTXFTWN,             &
!/ST3                FFXPM, FFXFM
!/ST3        ELSE
!/ST3          READ (NDSM,END=801,ERR=802,IOSTAT=IERR)                &
!/ST3                ZZWND, AALPHA, ZZ0MAX, BBETA, SSINTHP, ZZALP,    &
!/ST3                SSWELLF, SSDSC1, WWNMEANP, WWNMEANPTAIL, SSTXFTF,&
!/ST3                SSTXFTFTAIL, SSTXFTWN,                           &
!/ST3                DDELTA1, DDELTA2, SSTXFTF, SSTXFTWN,             &
!/ST3                FFXPM, FFXFM
!/ST3          IF ( .NOT. FLINP ) THEN
!/ST3              CALL INSIN3
!/ST3              FLINP  = .TRUE.
!/ST3            END IF
!/ST3        END IF
!
!/ST4      IF ( WRITE ) THEN
!/ST4          CALL INSIN4(.TRUE.)
!/ST4          WRITE (NDSM)                                           &
!/ST4                ZZWND, AALPHA, ZZ0MAX, BBETA, SSINTHP, ZZALP,    &
!/ST4                TTAUWSHELTER, SSWELLFPAR, SSWELLF, SSINBR,       &
!/ST4                ZZ0RAT, SSDSC,                                   &
!/ST4                SSDSISO, SSDSBR, SSDSBR2, SSDSBM, SSDSP, &
!/ST4                SSDSCOS, SSDSDTH, WWNMEANP, WWNMEANPTAIL, SSTXFTF, &
!/ST4                SSTXFTFTAIL, SSTXFTWN, SSTXFTF, SSTXFTWN,        &
!/ST4                SSDSBRF1, SSDSBRF2, SSDSBRFDF,SSDSBCK, SSDSABK,  &
!/ST4                SSDSPBK, SSDSBINT, &
!/ST4                FFXPM, FFXFM, SSDSHCK, DELUST, DELTAIL, DELTAUW, &
!/ST4                DELU, DELALP, TAUT, TAUHFT, TAUHFT2,             &
!/ST4                IKTAB, DCKI, QBI, SATINDICES, SATWEIGHTS,        &
!/ST4                DIKCUMUL, CUMULW
!/ST4        ELSE
!/ST4          READ (NDSM,END=801,ERR=802,IOSTAT=IERR)                &
!/ST4                ZZWND, AALPHA, ZZ0MAX, BBETA, SSINTHP, ZZALP,    &
!/ST4                TTAUWSHELTER, SSWELLFPAR, SSWELLF, SSINBR,       &
!/ST4                ZZ0RAT, SSDSC,                                   &
!/ST4                SSDSISO, SSDSBR, SSDSBR2, SSDSBM, SSDSP, &
!/ST4                SSDSCOS, SSDSDTH, WWNMEANP, WWNMEANPTAIL, SSTXFTF, &
!/ST4                SSTXFTFTAIL, SSTXFTWN, SSTXFTF, SSTXFTWN,        &
!/ST4                SSDSBRF1, SSDSBRF2, SSDSBRFDF,SSDSBCK, SSDSABK,  &
!/ST4                SSDSPBK, SSDSBINT, &
!/ST4                FFXPM, FFXFM, SSDSHCK, DELUST, DELTAIL, DELTAUW, &
!/ST4                DELU, DELALP, TAUT, TAUHFT, TAUHFT2,             &
!/ST4                IKTAB, DCKI, QBI, SATINDICES, SATWEIGHTS,        &
!/ST4                DIKCUMUL, CUMULW
!/ST4        END IF
!
!/ST6      IF ( WRITE ) THEN
!/ST6          WRITE (NDSM) SIN6A0, SDS6ET, SDS6A1, SDS6A2,           &
!/ST6                       SDS6P1, SDS6P2, SWL6S6, SWL6B1, SWL6CSTB1
!/ST6        ELSE
!/ST6          READ (NDSM,END=801,ERR=802,IOSTAT=IERR)                &
!/ST6                       SIN6A0, SDS6ET, SDS6A1, SDS6A2,           &
!/ST6                       SDS6P1, SDS6P2, SWL6S6, SWL6B1, SWL6CSTB1
!/ST6        END IF
!
! ... Nonlinear interactions
!
!/NL1      IF ( WRITE ) THEN
!/NL1          WRITE (NDSM)                                           &
!/NL1                SNLC1, LAM, KDCON, KDMN, SNLS1, SNLS2, SNLS3
!/NL1        ELSE
!/NL1          READ (NDSM,END=801,ERR=802,IOSTAT=IERR)                &
!/NL1                SNLC1, LAM, KDCON, KDMN, SNLS1, SNLS2, SNLS3
!/NL1        END IF
!
!/NL1      IF ( FLTEST ) WRITE (NDST,9051) SNLC1, LAM,                &
!/NL1                           KDCON, KDMN, SNLS1, SNLS2, SNLS3
!
!/NL2      IF ( WRITE ) THEN
!/NL2          WRITE (NDSM) IQTPE, NLTAIL, NDPTHS
!/NL2          WRITE (NDSM) DPTHNL
!/NL2        ELSE
!/NL2          READ (NDSM,END=801,ERR=802,IOSTAT=IERR)                &
!/NL2                       IQTPE, NLTAIL, NDPTHS
!/NL2          ALLOCATE ( MPARS(IGRD)%SNLPS%DPTHNL(NDPTHS) )
!/NL2          DPTHNL => MPARS(IGRD)%SNLPS%DPTHNL
!/NL2          PINIT  = .TRUE.
!/NL2          READ (NDSM,END=801,ERR=802,IOSTAT=IERR) DPTHNL
!/NL2        END IF
!
!/NL2      IF ( FLTEST ) WRITE (NDST,9051) IQTPE, NLTAIL, NDPTHS
!/NL2      IF ( FLTEST ) WRITE (NDST,9151) DPTHNL
!
!/NL3      IF ( WRITE ) THEN
!/NL3          WRITE (NDSM) SNLNQ, SNLMSC, SNLNSC, SNLSFD, SNLSFS
!/NL3          WRITE (NDSM) SNLL(1:SNLNQ), SNLM(1:SNLNQ),             &
!/NL3                       SNLT(1:SNLNQ), SNLCD(1:SNLNQ),            &
!/NL3                       SNLCS(1:SNLNQ)
!/NL3        ELSE
!/NL3          READ (NDSM,END=801,ERR=802,IOSTAT=IERR)                &
!/NL3                       SNLNQ, SNLMSC, SNLNSC, SNLSFD, SNLSFS
!/NL3          ALLOCATE ( MPARS(IGRD)%SNLPS%SNLL(SNLNQ),              &
!/NL3                     MPARS(IGRD)%SNLPS%SNLM(SNLNQ),              &
!/NL3                     MPARS(IGRD)%SNLPS%SNLT(SNLNQ),              &
!/NL3                     MPARS(IGRD)%SNLPS%SNLCD(SNLNQ),             &
!/NL3                     MPARS(IGRD)%SNLPS%SNLCS(SNLNQ) )
!/NL3          SNLL   => MPARS(IGRD)%SNLPS%SNLL
!/NL3          SNLM   => MPARS(IGRD)%SNLPS%SNLM
!/NL3          SNLT   => MPARS(IGRD)%SNLPS%SNLT
!/NL3          SNLCD  => MPARS(IGRD)%SNLPS%SNLCD
!/NL3          SNLCS  => MPARS(IGRD)%SNLPS%SNLCS
!/NL3          PINIT  = .TRUE.
!/NL3          READ (NDSM,END=801,ERR=802,IOSTAT=IERR)                &
!/NL3                       SNLL, SNLM, SNLT, SNLCD, SNLCS
!/NL3        END IF
!
!/NL3      IF ( FLTEST ) WRITE (NDST,9051) SNLNQ, SNLMSC, SNLNSC,     &
!/NL3                                      SNLSFD, SNLSFS
!/NL3      IF ( FLTEST ) THEN
!/NL3          DO I=1, SNLNQ
!/NL3              WRITE (NDST,9151) SNLL(I), SNLM(I), SNLT(I),       &
!/NL3                                SNLCD(I), SNLCS(I)
!/NL3             END DO
!/NL3        END IF
!
!/NLS      IF ( WRITE ) THEN
!/NLS          WRITE (NDSM)                                           &
!/NLS                CNLSA, CNLSC, CNLSFM, CNLSC1, CNLSC2, CNLSC3
!/NLS        ELSE
!/NLS          READ (NDSM,END=801,ERR=802,IOSTAT=IERR)                &
!/NLS                CNLSA, CNLSC, CNLSFM, CNLSC1, CNLSC2, CNLSC3
!/NLS        END IF
!
!/NLS      IF ( FLTEST ) WRITE (NDST,9251)                            &
!/NLS                CNLSA, CNLSC, CNLSFM, CNLSC1, CNLSC2, CNLSC3
!
!/NL1      IF ( .NOT. WRITE ) CALL INSNL1 ( IGRD )
!/NL3      IF ( .NOT. WRITE ) CALL INSNL3
!/NLX      IF ( .NOT. WRITE ) CALL INSNLX
!/NLS      IF ( .NOT. WRITE ) CALL INSNLS
!
! Layered barriers needed for file management in xnl_init
!
!/MPI      IF ( FLSNL2 .AND. .NOT.WRITE ) THEN
!/MPI          DO IP=1, IAPROC-1
!/MPI            CALL MPI_BARRIER (  MPI_COMM_WAVE, IERR_MPI )
!/MPI            END DO
!/MPI        END IF
!/NL2      IF ( .NOT. WRITE ) CALL INSNL2
!/MPI      IF ( FLSNL2 .AND. .NOT.WRITE ) THEN
!/MPI          DO IP=IAPROC, NAPROC-1
!/MPI            CALL MPI_BARRIER (  MPI_COMM_WAVE, IERR_MPI )
!/MPI            END DO
!/MPI        END IF
!
! ... Bottom friction ...
!
!/BT1      IF ( WRITE ) THEN
!/BT1          WRITE (NDSM)                            SBTC1
!/BT1        ELSE
!/BT1          READ (NDSM,END=801,ERR=802,IOSTAT=IERR) SBTC1
!/BT1        END IF
!
!/BT1      IF ( FLTEST ) WRITE (NDST,9052) SBTC1
!
!
!/BT4      IF ( WRITE ) THEN
!/BT4          WRITE (NDSM)                                          &
!/BT4                SBTCX, SED_D50, SED_PSIC
!/BT4        ELSE
!/BT4          READ (NDSM,END=801,ERR=802,IOSTAT=IERR)               &
!/BT4                SBTCX, SED_D50, SED_PSIC
!/BT4        END IF
!
! ... Depth induced breaking ...
!
!/DB1      IF ( WRITE ) THEN
!/DB1          WRITE (NDSM)                                           &
!/DB1                 SDBC1, SDBC2, FDONLY
!/DB1        ELSE
!/DB1          READ (NDSM,END=801,ERR=802,IOSTAT=IERR)                &
!/DB1                 SDBC1, SDBC2, FDONLY
!/DB1        END IF
!
!/DB1      IF ( FLTEST ) WRITE (NDST,9053) SDBC1, SDBC2, FDONLY
!
!/IS1      IF ( WRITE ) THEN
!/IS1          WRITE (NDSM)                            IS1C1, IS1C2
!/IS1        ELSE
!/IS1          READ (NDSM,END=801,ERR=802,IOSTAT=IERR) IS1C1, IS1C2
!/IS1        END IF
!
!/IS2      IF ( WRITE ) THEN
!/IS2          WRITE (NDSM)                            IS2PARS(1:6)
!/IS2        ELSE
!/IS2          READ (NDSM,END=801,ERR=802,IOSTAT=IERR) IS2PARS(1:6)
!/IS2          IF ( .NOT. FLIS ) THEN
!/IS2            CALL INSIS2
!/IS2            FLIS  = .TRUE.
!/IS2          END IF
!/IS2        END IF
!
! Propagation scheme ------------------------------------------------- *
!                                                 Module W3GDATMD PROP
!
!/PR2      IF ( WRITE ) THEN
!/PR2          WRITE (NDSM) DTME, CLATMN
!/PR2        ELSE
!/PR2          READ (NDSM,END=801,ERR=802,IOSTAT=IERR)                &
!/PR2                       DTME, CLATMN
!/PR2        END IF
!
!/PR2      IF ( FLTEST ) WRITE (NDST,9060) DTME, CLATMN
!
!/PR3      IF ( WRITE ) THEN
!/PR3          WRITE (NDSM) WDCG, WDTH
!/PR3        ELSE
!/PR3          READ (NDSM,END=801,ERR=802,IOSTAT=IERR)                &
!/PR3                       WDCG, WDTH
!/PR3        END IF
!
!/PR3      IF ( FLTEST ) WRITE (NDST,9060) WDCG, WDTH
!
!/SMC      IF ( WRITE ) THEN
!/SMC          WRITE (NDSM) DTME, CLATMN, Refran
!/SMC        ELSE
!/SMC          READ (NDSM,END=801,ERR=802,IOSTAT=IERR)                &
!/SMC                       DTME, CLATMN, Refran
!/SMC        END IF
!
!/SMC      IF ( FLTEST ) WRITE (NDST,9060) DTME, CLATMN, Refran
!
! Interpolation tables ( fill locally ) ----------------------------- *
!                                                      Module W3DISPMD
!
      IF ( .NOT.WRITE .AND. .NOT.FLDISP ) THEN
!/T          WRITE (NDST,9070)
          CALL DISTAB
          FLDISP = .TRUE.
        END IF
!
      CLOSE ( NDSM )
!
      RETURN
!
! Escape locations read errors --------------------------------------- *
!
  800 CONTINUE
      IF ( IAPROC .EQ. NAPERR ) WRITE (NDSE,1000) IERR
      CALL EXTCDE ( 50 )
!
  801 CONTINUE
      IF ( IAPROC .EQ. NAPERR ) WRITE (NDSE,1001)
      CALL EXTCDE ( 51 )
!
  802 CONTINUE
      IF ( IAPROC .EQ. NAPERR ) WRITE (NDSE,1002) MESSAGE, IERR
      CALL EXTCDE ( 52 )
!
! Formats
!
  900 FORMAT (/' *** WAVEWATCH III ERROR IN W3IOGR :'/                &
               '     ILEGAL INXOUT VALUE: ',A/)
  901 FORMAT (/' *** WAVEWATCH III ERROR IN W3IOGR :'/                &
               '     ILEGAL IDSTR, READ : ',A/                        &
               '                  CHECK : ',A/)
  902 FORMAT (/' *** WAVEWATCH III ERROR IN W3IOGR :'/                &
               '     ILEGAL VERGRD, READ : ',A/                       &
               '                   CHECK : ',A/)
  904 FORMAT (/' *** WAVEWATCH III ERROR IN W3IOGR :'/                &
               '     ILEGAL NFBPO READ : ',I8/                        &
               '                 CHECK : ',I8/)
  905 FORMAT (/' *** WAVEWATCH III ERROR IN W3IOGR :'/                &
               '     UNEXPECTED SOURCE TERM IDENTIFIER',I2/           &
               '          IN mod_def.ww3 FILE : ',A/                  &
               '    EXPECTED FROM switch FILE : ',A,/                 &
               5(A,/) /)
!               '     CHECK CONSISTENCY OF SWITCHES IN PROGRAMS'/)
  906 FORMAT (/' *** WAVEWATCH III ERROR IN W3IOGR :'/                &
               '     UNEXPECTED PROPAGATION SCHEME IDENTIFIER'/       &
               '                IN FILE :',A/                         &
               '               EXPECTED :',A/                         &
               '     CHECK CONSISTENCY OF SWITCHES IN PROGRAMS'/)
  907 FORMAT (/' *** WAVEWATCH III ERROR IN W3IOGR :'/                &
               '     UNEXPECTED GSE ALEVIATION IDENTIFIER'/           &
               '                IN FILE :',A/                         &
               '               EXPECTED :',A/                         &
               , 5(A,/) /)
!               '     CHECK CONSISTENCY OF SWITCHES IN PROGRAMS'/)
  908 FORMAT (/' *** WAVEWATCH III ERROR IN W3IOGR :'/                &
               '     UNEXPECTED FLUX PARAMETERIZATION IDENTIFIER'/    &
               '         IN mod_def.ww3 :',A/                         &
               '               EXPECTED :',A/                         &
               , 5(A,/) /)
!               '     CHECK CONSISTENCY OF SWITCHES IN PROGRAMS'/)
!
 1000 FORMAT (/' *** WAVEWATCH III ERROR IN W3IOGR : '/               &
               '     ERROR IN OPENING mod_def.ww3 FILE'/              &
               '     IOSTAT =',I5/)
 1001 FORMAT (/' *** WAVEWATCH III ERROR IN W3IOGR : '/               &
               '     PREMATURE END OF mod_def.ww3 FILE'/)
 1002 FORMAT (/' *** WAVEWATCH III ERROR IN W3IOGR : '/,              &
               '     ERROR IN READING FROM mod_def.ww3 FILE'/         &
               '     IOSTAT =',I5,                                    &
               5(A,/) /)
!
!/T 9000 FORMAT (' TEST W3IOGR : INXOUT = ',A,', WRITE = ',L1,        &
!/T              ', UNIT =',I3,', IGRD =',I3,', FEXT = ',A)
!/T 9001 FORMAT (' TEST W3IOGR : TEST PARAMETERS :'/                  &
!/T              '       IDSTR : ',A/                                 &
!/T              '      VERGRD : ',A/                                 &
!/T              '    NX/Y/SEA : ',3I10/                              &
!/T              '      NTH,NK : ',2I10/                              &
!/T              '         NBI : ',I10/                               &
!/T              '       NFBPO : ',2I10/                              &
!/T              '      GNAME  : ',A/                                 &
!/T              '      FNAME0 : ',A/                                 &
!/T              '      FNAME1 : ',A/                                 &
!/T              '      FNAME2 : ',A/                                 &
!/T              '      FNAME3 : ',A/                                 &
!/T              '      FNAME4 : ',A/                                 &
!/T              '      FNAME5 : ',A/                                 &
!/T              '      FNAME6 : ',A/                                 &
!/T              '      FNAME7 : ',A/                                 &
!/T              '      FNAMEP : ',A/                                 &
!/T              '      FNAMEG : ',A/                                 &
!/T              '      FNAMEF : ',A/                                 &
!/T              '      FNAMEI : ',A)
!/T 9002 FORMAT ('      NBO    : ',10I5)
!/T 9003 FORMAT ('      NBO2   : ',10I5)
!
!/T 9010 FORMAT (' TEST W3IOGR : MODULE W3GDATMD GRID'/               &
!/T              '      GTYPE  : ',I9/                                &
!/T              '      FLAGLL : ',L9/                                &
!/T              '      ICLOSE : ',I9/                                &
!/T              '      SX, SY : ',2F12.2/                            &
!/T              '      X0, Y0 : ',2F12.2/                            &
!/T              '      TRFLAG : ',I9)
!/T 9011 FORMAT ('      LOWER LEFT PART OF ',A)
!/T 9012 FORMAT ('     ',4X,30I2)
!/T 9013 FORMAT ('     ',12I6)
!/T 9014 FORMAT ('     ',12F6.2)
!/T 9015 FORMAT ('      STEPS  : ',4F8.1/                             &
!/T              '      DEPTH  : ',F8.1,F10.3/                        &
!/T              '      FICE0/N: ',F9.2,F8.2/                         &
!/T              '      FICEL  : ',F9.1 /                             &
!/T              '      PFMOVE : ',F9.2)
!
!/T 9016 FORMAT ('      FLAGS  : ',8L2)
!/T 9017 FORMAT ('      CLATS   : ',3F8.3,' ...'/                      &
!/T              '      CLATIS  : ',3F8.3,' ...'/                      &
!/T              '      CTHG0S  : ',3E11.3,' ...')
!
!/T 9020 FORMAT (' TEST W3IOGR : MODULE W3ODATMD OUT5')
!/T 9021 FORMAT ('      INTERPOLATION DATA : FILE ',I1)
!/T 9022 FORMAT ('          ',I5,2X,4I4,2X,4F5.2)
!/T 9023 FORMAT ('          ',10I7)
!/T 9025 FORMAT (' TEST W3IOGR : MODULE W3ODATMD OUT6'/               &
!/T              '      PARTITIONING DATA :',I5,3E10.3,L4,2X,I4)
!
!/T 9030 FORMAT (' TEST W3IOGR : MODULE W3GDATMD SGRD'/               &
!/T              '      MAPWN  : ',8I4,' ...'/                        &
!/T              '      MAPTH  : ',8I4,' ...'/                        &
!/T              '      DTH    : ',F6.1/                              &
!/T              '      TH     : ',4F6.1,' ...'/                      &
!/T              '      ESIN   : ',4F6.3,' ...'/                      &
!/T              '      ECOS   : ',4F6.3,' ...'/                      &
!/T              '      XFR    : ',F6.3/                              &
!/T              '      FR     : ',F6.3,' ...',F6.3/                  &
!/T              '      FACs   : ',6E10.3/                            &
!/T              '               ',3E10.3)
!
!/T 9040 FORMAT (' TEST W3IOGR : MODULE W3GDATMD NPAR'/               &
!/T              '      FACs   : ',5E10.3/                            &
!/T              '               ',4E10.3)
!
!/FLX2 9048 FORMAT (' TEST W3IOGR : MODULE W3GDATMD SFLP'/            &
!/FLX2              '      FLUXES : ',I5,3X,E10.3)
!/FLX3 9048 FORMAT (' TEST W3IOGR : MODULE W3GDATMD SFLP'/            &
!/FLX3              '      FLUXES : ',2I5,3X,2E10.3)
!
!/LN1 9049 FORMAT (' TEST W3IOGR : MODULE W3GDATMD SLNP'/             &
!/LN1              '      INPUT  : ',3E10.3)
!
!/ST1 9050 FORMAT (' TEST W3IOGR : MODULE W3GDATMD SRCP'/             &
!/ST1              '      INPUT  : ',E10.3/                           &
!/ST1              '      DISSIP : ',E10.3)
!/ST2 9050 FORMAT (' TEST W3IOGR : MODULE W3GDATMD SRCP'/             &
!/ST2              '      INPUT  : ',2E10.3/                          &
!/ST2              '      DISSIP : ',4E10.3/                          &
!/ST2              '               ',5E10.3/                          &
!/ST2              '               ',3E10.3/                          &
!/ST2              '      STAB2  : ',6E10.3)
!
!/NL1 9051 FORMAT (' TEST W3IOGR : MODULE W3GDATMD SNLP'/             &
!/NL1              '      DATA   : ',2E10.3/                          &
!/NL1              '               ',5E10.3)
!
!/NL2 9051 FORMAT (' TEST W3IOGR : MODULE W3GDATMD SNLP'/             &
!/NL2              '      DATA   : ',I4,F5.1,I4)
!/NL2 9151 FORMAT ('               ',5F7.1)
!
!/NL3 9051 FORMAT (' TEST W3IOGR : MODULE W3GDATMD SNLP'/             &
!/NL3              '      DATA   : ',I4,4F8.3)
!/NL3 9151 FORMAT ('               ',2F8.3,F6.1,2E12.4)
!
!/NLS 9251 FORMAT (' TEST W3IOGR : MODULE W3GDATMD SNLP (NLS)'/       &
!/NLS              '      DATA   : ',F8.3,E12.4,4F8.3)
!
!/BT1 9052 FORMAT (' TEST W3IOGR : MODULE W3GDATMD SBTP'/             &
!/BT1              '      DATA   : ',E10.3)
!
!/DB1 9053 FORMAT (' TEST W3IOGR : MODULE W3GDATMD SDBP'/             &
!/DB1              '      DATA   : ',2E10.3,L4)
!
!/PR2 9060 FORMAT (' TEST W3IOGR : MODULE W3GDATMD PROP'/             &
!/PR2              '      DATA   : ',2E10.3)
!
!/PR3 9060 FORMAT (' TEST W3IOGR : MODULE W3GDATMD PROP'/             &
!/PR3              '      DATA   : ',2F6.2)
!
!/SMC 9060 FORMAT (' TEST W3IOGR : MODULE W3GDATMD PROP'/             &
!/SMC              '      DATA   : ',2E10.3)
!
!/T 9070 FORMAT (' TEST W3IOGR : DISPERSION INTEPOLATION TABLES')
!/
!/ End of W3IOGR ----------------------------------------------------- /
!/
      END SUBROUTINE W3IOGR
!/
!/ End of module W3IOGRMD -------------------------------------------- /
!/
      END MODULE W3IOGRMD<|MERGE_RESOLUTION|>--- conflicted
+++ resolved
@@ -777,11 +777,7 @@
 !/IC2          WRITE   (NDSM)                                              &
 !/IC2                IC2PARS(1:7)
 !/IC3          WRITE   (NDSM)                                              &
-<<<<<<< HEAD
-!/IC3                IC2PARS(1:7)
-=======
 !/IC3                IC2PARS(1:8)
->>>>>>> 87028a4f
         ELSE
           READ (NDSM,END=801,ERR=802,IOSTAT=IERR)                     &
                 FACP, XREL, XFLT, FXFM, FXPM, XFT, XFC, FACSD, FHMAX, &
@@ -797,11 +793,7 @@
 !/IC2         READ   (NDSM)                                                &
 !/IC2                IC2PARS(1:7)
 !/IC3         READ   (NDSM)                                                &
-<<<<<<< HEAD
-!/IC3                IC2PARS(1:7)
-=======
 !/IC3                IC2PARS(1:8)
->>>>>>> 87028a4f
         END IF
 !
 !/T      WRITE (NDST,9040) FACP, XREL, XFLT, FXFM, FXPM, XFT, XFC,    &
