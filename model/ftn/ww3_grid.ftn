--- conflicted
+++ resolved
@@ -93,11 +93,8 @@
 !/    10-Mar-2014 : Adding namelist for IC2             ( version 5.01 )
 !/    29-May-2014 : Adding namelist for IC3             ( version 5.01 )
 !/    15 Oct-2015 : Change SMC grid input files. JGLi   ( version 5.09 )
-<<<<<<< HEAD
+!/    10-Jan-2017 : Changes for US3D and USSP           ( version 6.01 )
 !/    DD-MMM-YYYY : Bug fix for mask input from file.   ( version 5.XX )
-=======
-!/    10-Jan-2017 : Changes for US3D and USSP           ( version 6.01 )
->>>>>>> c870103a
 !/
 !/    Copyright 2009-2013 National Weather Service (NWS),
 !/       National Oceanic and Atmospheric Administration.  All rights
