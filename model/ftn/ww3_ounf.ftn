!/ ------------------------------------------------------------------- /
      PROGRAM W3OUNF
!/
!/                  +-----------------------------------+
!/                  | WAVEWATCH III           NOAA/NCEP |
!/                  |           F. Ardhuin              |
!/                  |           M. Accensi              |
!/                  |                        FORTRAN 90 |
!/                  | Last update :         07-Nov-2011 |
!/                  +-----------------------------------+
!/
!/    17-Mar-2010 : Creation                            ( version 3.14_SHOM )
!/    07-Nov-2011 : Debug for spectral output on UNST   ( version 4.04 )
!/
!/    Copyright 2009 National Weather Service (NWS),
!/       National Oceanic and Atmospheric Administration.  All rights
!/       reserved.  WAVEWATCH III is a trademark of the NWS. 
!/       No unauthorized use without permission.
!/
!  1. Purpose :
!
!     Post-processing of grid output to NetCDF files
!
!  2. Method :
!
!     Data is read from the grid output file out_grd.ww3 (raw data)
!     and from the file ww3_ounf.inp ( NDSI, output requests ).
!     Model definition and raw data files are read using WAVEWATCH III
!     subroutines. Extra global NetCDF attributes may be read from 
!     NC_globatt.inp
!
!     Could be merged with ww3_outf.ftn if NOAA/NCEP agrees (hence type 4)
!
!     Output types :
!      4 : NetCDF files
!
!  3. Parameters :
!
!  4. Subroutines used :
!
!      Name      Type  Module   Description
!     ----------------------------------------------------------------
!      W3NMOD    Subr. W3GDATMD Set number of model.
!      W3SETG    Subr.   Id.    Point to selected model.
!      W3NDAT    Subr. W3WDATMD Set number of model for wave data.
!      W3SETW    Subr.   Id.    Point to selected model for wave data.
!      W2NAUX    Subr. W3ADATMD Set number of model for aux data.
!      W3SETA    Subr.   Id.    Point to selected model for aux data.
!      ITRACE    Subr. W3SERVMD Subroutine tracing initialization.
!      STRACE    Subr.   Id.    Subroutine tracing.
!      NEXTLN    Subr.   Id.    Get next line from input filw
!      EXTCDE    Subr.   Id.    Abort program as graceful as possible.
!      STME21    Subr. W3TIMEMD Convert time to string.
!      TICK21    Subr.   Id.    Advance time.
!      DSEC21    Func.   Id.    Difference between times.
!      W3IOGR    Subr. W3IOGRMD Reading/writing model definition file.
!      W3IOGO    Subr. W3IOGOMD Reading/writing raw gridded data file.
!      W3EXGO    Subr. Internal Execute grid output.
!     ----------------------------------------------------------------
!
!  5. Called by :
!
!     None, stand-alone program.
!
!  6. Error messages :
!
!     Checks on input, checks in W3IOxx.
!
!  7. Remarks :
!
!  8. Structure :
!
!     See source code.
!
!  9. Switches :
!
!     !/S     Enable subroutine tracing.
!
! 10. Source code :
!
!/ ------------------------------------------------------------------- /
      USE CONSTANTS

!/
      USE W3WDATMD, ONLY: W3NDAT, W3SETW
      USE W3ADATMD, ONLY: W3NAUX, W3SETA
      USE W3ODATMD, ONLY: W3NOUT, W3SETO
      USE W3SERVMD, ONLY : ITRACE, NEXTLN, EXTCDE
!/S      USE W3SERVMD, ONLY : STRACE
      USE W3TIMEMD
      USE W3IOGRMD, ONLY: W3IOGR
      USE W3IOGOMD, ONLY: W3IOGO
!/
      USE W3GDATMD
      USE W3WDATMD, ONLY: TIME, WLV, ICE, UST, USTDIR
      USE W3ADATMD, ONLY: DW, UA, UD, AS, CX, CY, HS, WLM, TMN, THM,  &
                          THS, FP0, THP0, FP1, THP1, DTDYN, FCUT,     &
                          ABA, ABD, UBA, UBD, SXX, SYY, SXY, USERO,   &
                          PHS, PTP, PLP, PTH, PSI, PWS, PWST, PNR,    &
                          TAUOX, TAUOY, TAUWIX,                 &
                          TAUWIY, PHIAW, PHIOC, TUSX, TUSY, PRMS, TPMS,&
                          USSX, USSY, MSSX, MSSY, MSCX, MSCY, CHARN,  &
                          TAUWNX, TAUWNY, JSMITH, P2SMS, T02, CGE,    &
                          TM0M1, BEDFORMS, WHITECAP, TAUBBL, PHIBBL,  &
                          CFLTHMAX, CFLXYMAX
      USE W3ODATMD, ONLY: NDSO, NDSE, NDST, NOGRD, IDOUT, UNDEF,      &
                          FLOGRD, FNMPRE, NOSWLL
!

      USE NETCDF

      IMPLICIT NONE

!/
!/ ------------------------------------------------------------------- /
!/ Local parameters
!/
      INTEGER                 :: NDSI, NDSM, NDSOG, NDSDAT, NDSDT,       &
                                 NDSTRC, NTRACE, IERR, I, J, I1F, I2F,   &
                                 TOUT(2), TDUM(2), IOTEST, NOUT,         &
                                 NCTYPE, IX1, IXN, IXS, IY1, IYN, IYS,   &
                                 IDFM, IOUT, S3, S4, S5, IP,       &
                                 NBIPART, CNTIPART
      INTEGER, ALLOCATABLE    :: TABIPART(:)
!/S      INTEGER, SAVE           :: IENT = 0
      REAL                    :: DTREQ, DTEST
      CHARACTER               :: COMSTR*1, IDTIME*23, IDDDAY*11,         &
                                 TABNME*9, FILEPREFIX*30, STRINGIPART*30
      LOGICAL                 :: FLREQ(NOGRD), SCALE, VECTOR, TOGETHER
!/
!/ ------------------------------------------------------------------- /
!/
! 1.  IO set-up.
!
      CALL W3NMOD ( 1, 6, 6 )
      CALL W3SETG ( 1, 6, 6 )
      CALL W3NDAT (    6, 6 )
      CALL W3SETW ( 1, 6, 6 )
      CALL W3NAUX (    6, 6 )
      CALL W3SETA ( 1, 6, 6 )
      CALL W3NOUT (    6, 6 )
      CALL W3SETO ( 1, 6, 6 )
!
      NDSI   = 10
      NDSM   = 20
      NDSOG  = 20
      NDSDAT = 50
!
      NDSTRC =  6
      NTRACE = 10
      CALL ITRACE ( NDSTRC, NTRACE )
!
!/S      CALL STRACE (IENT, 'W3OUNF')
!
      WRITE (NDSO,900)
!
      J      = LEN_TRIM(FNMPRE)
      OPEN (NDSI,FILE=FNMPRE(:J)//'ww3_ounf.inp',STATUS='OLD',       &
            ERR=800,IOSTAT=IERR)
      READ (NDSI,'(A)',END=801,ERR=802) COMSTR
      IF (COMSTR.EQ.' ') COMSTR = '$'
      WRITE (NDSO,901) COMSTR
!
!--- - - - - - - - - - - - - - - - - - - - - - - - - - - - - - - - - -
! 2.  Read model definition file.
!
      CALL W3IOGR ( 'READ', NDSM )
      WRITE (NDSO,920) GNAME
!
!--- - - - - - - - - - - - - - - - - - - - - - - - - - - - - - - - - -
! 3.  Read general data and first fields from file
!
      CALL W3IOGO ( 'READ', NDSOG, IOTEST )
!
      WRITE (NDSO,930)
      DO I=1, NOGRD
        IF ( FLOGRD(I) ) WRITE (NDSO,931) IDOUT(I)
        END DO
!
!--- - - - - - - - - - - - - - - - - - - - - - - - - - - - - - - - - -
! 4.  Read requests from input file.
!     Output times
!
      CALL NEXTLN ( COMSTR , NDSI , NDSE )
      READ (NDSI,*,END=801,ERR=802) TOUT, DTREQ, NOUT
      DTREQ  = MAX ( 0. , DTREQ )
      IF ( DTREQ.EQ.0. ) NOUT = 1
      NOUT   = MAX ( 1 , NOUT )
!
      CALL STME21 ( TOUT , IDTIME )
      WRITE (NDSO,940) IDTIME
!
      TDUM = 0
      CALL TICK21 ( TDUM , DTREQ )
      CALL STME21 ( TDUM , IDTIME )
      IF ( DTREQ .GE. 86400. ) THEN
          WRITE (IDDDAY,'(I10,1X)') INT(DTREQ/86400.)
        ELSE
          IDDDAY = '           '
        END IF
      IDTIME(1:11) = IDDDAY
      IDTIME(21:23) = '   '
      WRITE (NDSO,941) IDTIME, NOUT
!
! ... Output fields
!
      CALL NEXTLN ( COMSTR , NDSI , NDSE )
      READ (NDSI,*,END=801,ERR=802) FLREQ
!
! ... Output type
!
      CALL NEXTLN ( COMSTR , NDSI , NDSE )
      READ (NDSI,*,END=801,ERR=802) NCTYPE
      CALL NEXTLN ( COMSTR , NDSI , NDSE )
      READ (NDSI,'(A)',END=801,ERR=802) STRINGIPART
      NBIPART=0
      DO I=1,29
        IF ((STRINGIPART(I:I+1).EQ.'0').OR.(STRINGIPART(I:I+1).EQ.'1')      &
            .OR.(STRINGIPART(I:I+1).EQ.'2').OR.(STRINGIPART(I:I+1).EQ.'3')  &
            .OR.(STRINGIPART(I:I+1).EQ.'4').OR.(STRINGIPART(I:I+1).EQ.'5')) THEN
          NBIPART=NBIPART+1
        END IF
      END DO
      ALLOCATE(TABIPART(NBIPART))
      CNTIPART=1
      DO I=1,29
        IF ((STRINGIPART(I:I+1).EQ.'0').OR.(STRINGIPART(I:I+1).EQ.'1')      &
            .OR.(STRINGIPART(I:I+1).EQ.'2').OR.(STRINGIPART(I:I+1).EQ.'3')  &
            .OR.(STRINGIPART(I:I+1).EQ.'4').OR.(STRINGIPART(I:I+1).EQ.'5')) THEN
          read(STRINGIPART(I:I+1),'(I1)') TABIPART(CNTIPART)
          CNTIPART=CNTIPART+1
        END IF
      END DO
      write (*,*) TABIPART
      CALL NEXTLN ( COMSTR , NDSI , NDSE )
      READ (NDSI,*,END=801,ERR=802) TOGETHER

      IF ( NCTYPE.LT.3 .OR. NCTYPE.GT.4 ) THEN
          WRITE (NDSE,1010) NCTYPE
          CALL EXTCDE ( 1 )
        END IF
      !IPART  = MAX ( 0 , MIN ( NOSWLL , IPART ) )

      CALL NEXTLN ( COMSTR , NDSI , NDSE )
      FILEPREFIX= 'ww3.'
      READ (NDSI,*,END=801,ERR=802) FILEPREFIX
      CALL NEXTLN ( COMSTR , NDSI , NDSE )
!
! S3 defines the number of characters in the date for the filename
!             S3=4-> YYYY, S3=6 -> YYYYMM, S3=10 -> YYYYMMDDTHHZ ...
!
      READ (NDSI,*,END=801,ERR=802) S3
      CALL NEXTLN ( COMSTR , NDSI , NDSE )
      READ (NDSI,*,END=801,ERR=802)                               &
            IX1, IXN, IY1, IYN, IDFM
      IX1    = MAX ( IX1 , 1 )
      IXN    = MIN ( IXN , NX )
      IY1    = MAX ( IY1 , 1 )
      IYN    = MIN ( IYN , NY )
!      IF (IDFM.LT.1 .OR. IDFM.GT.3) IDFM   = 1
      VECTOR = .TRUE.
      WRITE (NDSO,3940) IX1, IXN, IY1, IYN, IDFM

!
! ... Output of output fields
!
      WRITE (NDSO,945)
!
      DO I=1, NOGRD
        IF ( FLREQ(I) ) THEN
            IF ( FLOGRD(I) ) THEN
                    WRITE (NDSO,946) IDOUT(I), ' '
              ELSE
                WRITE (NDSO,946) IDOUT(I), '*** NOT AVAILABLE ***'
                FLREQ(I) = .FALSE.
              END IF
          END IF
        END DO

!
      !IF ( IPART .EQ. 0 ) THEN
      !    WRITE (NDSO,948)
      !  ELSE
      !    WRITE (NDSO,949) IPART
      !  END IF
!
!--- - - - - - - - - - - - - - - - - - - - - - - - - - - - - - - - - -
! 5.  Time management.
!
      IOUT   = 0
      WRITE (NDSO,970)
!
      DO
        DTEST  = DSEC21 ( TIME , TOUT )
        IF ( DTEST .GT. 0. ) THEN
            CALL W3IOGO ( 'READ', NDSOG, IOTEST )
              IF ( IOTEST .EQ. -1 ) THEN
                WRITE (NDSO,944)
                GOTO 888
              END IF
            CYCLE
          END IF ! DTEST
        IF ( DTEST .LT. 0. ) THEN
            CALL TICK21 ( TOUT , DTREQ )
            CYCLE
          END IF
!
        IOUT   = IOUT + 1
        CALL STME21 ( TOUT , IDTIME )
        WRITE (NDSO,971) IDTIME
!

        CALL W3EXNC ( NX, NY, NSEA, FILEPREFIX, P2MSF, US3DF, NCTYPE, TOGETHER )
        CALL TICK21 ( TOUT , DTREQ )
        IF ( IOUT .GE. NOUT ) EXIT
        END DO
!
      IF (NCTYPE.LT.3.OR.NCTYPE.GT.4) WRITE (NDSO,972)
!
      GOTO 888
!
! Escape locations read errors :
!
  800 CONTINUE
      WRITE (NDSE,1000) IERR
      CALL EXTCDE ( 10 )
!
  801 CONTINUE
      WRITE (NDSE,1001)
      CALL EXTCDE ( 11 )
!
  802 CONTINUE
      WRITE (NDSE,1002) IERR
      CALL EXTCDE ( 12 )
!
  888 CONTINUE
      WRITE (NDSO,999)
!
! Formats
!
  900 FORMAT (/15X,'   *** WAVEWATCH III Field output postp. ***   '/ &
               15X,'==============================================='/)
  901 FORMAT ( '  Comment character is ''',A,''''/)
!
  920 FORMAT ( '  Grid name : ',A/)
!
  930 FORMAT ( '  Fields in file : '/                                 &
               ' --------------------------')
  931 FORMAT ( '      ',A)
!
  940 FORMAT (/'  Output time data : '/                               &
               ' --------------------------------------------------'/ &
               '      First time         : ',A)
  941 FORMAT ( '      Interval           : ',A/                       &
               '      Number of requests : ',I4)
  942 FORMAT (/'  Output type ',I2,' :'/                              &
               ' --------------------------------------------------'/ &
               '      ',A/)
  943 FORMAT ( '      Data for ',A)
  944 FORMAT (/'      End of file reached '/)
!
  945 FORMAT (/'  Requested output fields : '/                        &
               ' --------------------------------------------------')
 2945 FORMAT (/'  Output files and fields : '/                        &
               ' --------------------------------------------------')
  946 FORMAT ( '      ',A,2X,A)
 2946 FORMAT ( '      ',A,' : ',A)
 2947 FORMAT ( ' Statitics of ',A/                                    &
               '   (time, min, max, avg, std)'/)
  948 FORMAT (/'         Partitioned field data for wind seas')
  949 FORMAT (/'         Partitioned field data for swell field',I2)
!
 1940 FORMAT ( '      X range and interval : ',3I5/                   &
               '      Y range and interval : ',3I5)
 1941 FORMAT ( '      Data is normalized ')
!
 2940 FORMAT ( '      X range : ',2I5/                                &
               '      Y range : ',2I5)
!
 3940 FORMAT ( '      X range          : ',2I5/                       &
               '      Y range          : ',2I5/                       &
               '      Layout indicator : ',I5/                        &
               '      Format indicator : ',I5)
!
  950 FORMAT (//'  Output for ',A/                                    &
               ' --------------------------------------------------')
!
  970 FORMAT (//'  Generating files '/                                &
               ' --------------------------------------------------')
  971 FORMAT ( '      Files for ',A)
  972 FORMAT ( ' NetCDF type should be 3 or 4 ')
!
  999 FORMAT (/'  End of program '/                                   &
               ' ========================================='/          &
               '         WAVEWATCH III Field output '/)
!
 1000 FORMAT (/' *** WAVEWATCH III ERROR IN W3OUNF : '/               &
               '     ERROR IN OPENING INPUT FILE'/                    &
               '     IOSTAT =',I5/)
!
 1001 FORMAT (/' *** WAVEWATCH III ERROR IN W3OUNF : '/               &
               '     PREMATURE END OF INPUT FILE'/)
!
 1002 FORMAT (/' *** WAVEWATCH III ERROR IN W3OUNF : '/               &
               '     ERROR IN READING FROM INPUT FILE'/               &
               '     IOSTAT =',I5/)
!
 1010 FORMAT (/' *** WAVEWATCH III ERROR IN W3OUNF : '/               &
               '     ILLEGAL TYPE, NCTYPE =',I4/)
!/
!/ Internal subroutine W3EXGO ---------------------------------------- /
!/
      CONTAINS
!/ ------------------------------------------------------------------- /
      SUBROUTINE W3EXNC ( NX, NY, NSEA, FILEPREFIX, P2MSF, US3DF, NCTYPE, TOGETHER )
!/
!/                  +-----------------------------------+
!/                  |           F. Ardhuin              |
!/                  |           M. Accensi              |
!/                  |                        FORTRAN 90 |
!/                  | Last update :         24-Mar-2011 |
!/                  +-----------------------------------+
!/
!/    17-Mar-2010 : Creation                            ( version 3.14_SHOM )
!/    17-Mar-2010 : Creation                            ( version 4.01_Ifremer )
!/
!  1. Purpose :
!
!     Perform actual grid output in NetCDF file.
!
!  3. Parameters :
!
!     Parameter list
!     ----------------------------------------------------------------
!       NX/Y    Int.  I  Grid dimensions.
!       NSEA    Int.  I  Number of sea points.
!     ----------------------------------------------------------------
!
!     Internal parameters
!     ----------------------------------------------------------------
!       FLONE   Log.  Flags for one or two-dimensional field.
!       X1, X2, XX, XY
!               R.A.  Output fields
!     ----------------------------------------------------------------
!
!  4. Subroutines used :
!
!      Name      Type  Module   Description
!     ----------------------------------------------------------------
!      STRACE    Subr. W3SERVMD Subroutine tracing.
!      EXTCDE    Subr.   Id.    Abort program as graceful as possible.
!      W3S2XY    Subr.   Id.    Convert from storage to spatial grid.
!      PRTBLK    Subr. W3ARRYMD Print plot of array.
!      OUTA2I    Subr.   Id.    Print array of INTEGERS.
!     ----------------------------------------------------------------
!
!  5. Called by :
!
!     Main program in which it is contained.
!
!  6. Error messages :
!
!       None.
!
!  7. Remarks :
!
!     - Note that arrays CX and CY of the main program now contain
!       the absolute current speed and direction respectively.
!
!  8. Structure :
!
!     See source code.
!
!  9. Switches :
!
!       !/S  Enable subroutine tracing.
!       !/T  Enable test output.
!
! 10. Source code :
!
!/ ------------------------------------------------------------------- /
      USE W3SERVMD, ONLY : W3S2XY
      USE W3ARRYMD, ONLY : OUTA2I, PRTBLK
      USE W3GDATMD, ONLY : SIG, GTYPE, FLAGLL, MAPSTA, MAPST2, GNAME
      USE W3ADATMD, ONLY: US3D
      USE NETCDF
      IMPLICIT NONE

!/
!/ ------------------------------------------------------------------- /
!/ Parameter list
!/
      INTEGER                 :: NX, NY, NSEA, P2MSF(3), US3DF(3), NCTYPE
      CHARACTER(30)           :: FILEPREFIX
      LOGICAL                 :: TOGETHER
!/
!/ ------------------------------------------------------------------- /
!/ Local parameters
!/
      INTEGER                 :: NXMAX, NXTOT, NBLOK, IH, IM, IS,     &
                                 MFILL, J, ISEA, IX, IY, IXB, IB,     &
                                 IXA, NINGRD, JJ, J1, IPART, INDEXIPART
      INTEGER                 :: MAP(NX+1,NY), MP2(NX+1,NY)
      INTEGER(KIND=2)         :: MX1(NX,NY), MXX(NX,NY), MYY(NX,NY),  &
                                 MXY(NX,NY), MAPOUT(NX,NY)
      INTEGER, SAVE           :: IPASS
!
      INTEGER                 :: S1, S2, ICODE, NCID, COORDTYPE,               & 
                                 IFILE, NFILE, MAPSTAOUT,                      &
                                 NFIELD, NFIELD2, N, NREC, IRET, IK,           &
                                 dimid(6), varid(300), extradim, ivar,         &
                                 idim, ivar1, idvarout, start(4),count(4),     &
                                 dimln(6),start1D(2), count1D(2), dimfield(3), &
                                 deflate=1, iyc, imc, idc, ihc, iminc, isc,    &
                                 Jday, Jday0, IP

     INTEGER(KIND=4)          :: VMIN, VMAX

      INTEGER(KIND=4), ALLOCATABLE       :: TRIGP2(:,:)

      CHARACTER*80            :: varnm(8),varnl(8),varnm2(8),varnl2(8)
      CHARACTER*120           :: varns(8),str2
      CHARACTER*20            :: unitvar(3),FORMAT1
      CHARACTER*30            :: startdate, stopdate

      DOUBLE PRECISION        :: timenc,lasttime
      REAL,DIMENSION(:),  ALLOCATABLE  :: lon, lat, freq

!     INTEGER, SAVE           :: NCOL   = 80
      INTEGER, SAVE           :: NCOL   = 132
!/S      INTEGER, SAVE           :: IENT   =   0
      REAL                    :: FSC, CABS, UABS, FSCA, XMIN, XMAX,   &
                                 XAVG, XSTD, YGBX, XGBX, AABS, FSC2
      REAL                    :: X1(NX+1,NY), X2(NX+1,NY),            &
                                 XX(NX+1,NY), XY(NX+1,NY),            &
                                 XK(NX+1,NY,P2MSF(2):P2MSF(3)),       &
                                 XXK(NX+1,NY,US3DF(2):US3DF(3)),      & 
                                 XYK(NX+1,NY,US3DF(2):US3DF(3)) 

      DOUBLE PRECISION        :: SXD, SYD, X0D, Y0D
      LOGICAL                 :: FLONE
      CHARACTER               :: OLDTID*8, FNAME*16, FNAMENC*50,      &
                                 ENAME*4,ENAME2*4,FORMF*11, UNITS*15, &
                                 UNITS2*15
      CHARACTER, SAVE         :: TIMEID*16 = '0000000000000000'
      CHARACTER, SAVE         :: FILEID*13 = 'WAVEWATCH III'
!/
!/ ------------------------------------------------------------------- /
!/
!
!/S      CALL STRACE (IENT, 'W3EXNC')
!
!/T      WRITE (NDST,9000) (FLREQ(J),J=1,NOGRD)
!/T      WRITE (NDST,9001) NCTYPE, IX1, IXN, IXS, IY1, IYN, IYS,          &
!/T                        SCALE, VECTOR, NDSDAT
!
!--- - - - - - - - - - - - - - - - - - - - - - - - - - - - - - - - - -
! 1.  Preparations
!
      X1     = UNDEF
      X2     = UNDEF
      XX     = UNDEF
      XY     = UNDEF
      MAPSTAOUT = 1
!
!     Set-up transfer files
!
      MFILL  = NF90_FILL_SHORT !-9999
      IF (GTYPE.NE.UNGTYPE) THEN
        COORDTYPE=1
      ELSE
        COORDTYPE=2
        ENDIF
       
      OLDTID = TIMEID
!
!  S5 is the string length for the time
!
      IF (S3.LT.4) S3=4 
      IF (S3.GT.10) S3=10 
      S5=S3-8
      S4=S3
      IF (S5.GT.0) THEN 
!
! When the time stamp is longer than 8 characters (YYYYMMDD) then 
! add a T after the date and a Z after the hours. 
!
        S4=S4+2
        WRITE(FORMAT1,'(A,I1,A,I1,A)') '(I8.8,A1,I',S5,'.',S5,',A)'
        WRITE (TIMEID,FORMAT1) TIME(1), 'T', &
               NINT(REAL(TIME(2))/NINT(10.**(6-S5))),'Z'
      ELSE IF (S5.EQ.0) THEN
        WRITE(FORMAT1,'(A,I1,A,I1,A)') '(I',S3,'.',S3,')'
        WRITE (TIMEID,FORMAT1) TIME(1)
      ELSE 
        WRITE(FORMAT1,'(A,I1,A,I1,A)') '(I',S3,'.',S3,')'
        WRITE (TIMEID,FORMAT1) NINT(REAL(TIME(1))/NINT(10.**(8-S3)))
        END IF
        
      S1=LEN_TRIM(FILEPREFIX)
      FNAMENC=''
      FNAMENC(1:S1)=FILEPREFIX(1:S1)
      IF (S4.GT.0) FNAMENC(S1+1:S1+S4) = TIMEID(1:S4)
      ENAME2=''

!
!--- - - - - - - - - - - - - - - - - - - - - - - - - - - - - - - - - -
! 2.  Loop over output fields.
!

!  First field for output
      J1=0
!
      DO J=1, NOGRD
        INDEXIPART=1
        IPART=TABIPART(INDEXIPART)
        NFILE=1
        varns(:)=''

!
!  Loop over IPART for partition variables
!
555     CONTINUE

        IF ( FLREQ(J) ) THEN
!
          IF (J1.EQ.0) J1=J
          FORMF  = '(1X,32I5)'
!/T          WRITE (NDST,9020) IDOUT(J)
!
! 2.a Set output arrays and parameters
!
          IF ( J .EQ.  1 ) THEN
            FLONE  = .TRUE.
            FSC    = 0.5
            UNITS  = 'm'
            NFIELD = 1
            ENAME  = '.dpt'
            CALL W3S2XY ( NSEA, NSEA, NX+1, NY, DW(1:NSEA)        &
                                                          , MAPSF, X1 )
            varnm(1)='Depth'
            varnl(1)='water_depth'
            varns(1)='water_depth'
            vmin = -90000 
            vmax = 140000
!
          ELSE IF ( J .EQ.  2 ) THEN
            FLONE  = .FALSE.
            FSC    = 0.01
            ENAME  = '.cur'
            UNITS  = 'm/s'
            CALL W3S2XY ( NSEA, NSEA, NX+1, NY, CX(1:NSEA)        &
                                                      , MAPSF, XX )
            CALL W3S2XY ( NSEA, NSEA, NX+1, NY, CY(1:NSEA)        &
                                                      , MAPSF, XY )
            DO ISEA=1, NSEA
              CABS   = SQRT(CX(ISEA)**2+CY(ISEA)**2)
              IF ( CABS .GT. 0.05 ) THEN
                CY(ISEA) = MOD ( 630. -                         &
                          RADE*ATAN2(CY(ISEA),CX(ISEA)) , 360. )
              ELSE
                CY(ISEA) = UNDEF
                END IF
              CX(ISEA) = CABS
              END DO
            CALL W3S2XY ( NSEA, NSEA, NX+1, NY, CX(1:NSEA)        &
                                                      , MAPSF, X1 )
            CALL W3S2XY ( NSEA, NSEA, NX+1, NY, CY(1:NSEA)        &
                                                      , MAPSF, X2 )
            NFIELD=2
            varnm(1)='U'
            varnm(2)='V'
            varnl(1)='eastward_current'
            varnl(2)='northward_current'
            varns(1)='eastward_current'
            varns(2)='northward_current'
            vmin = -990
            vmax =  990
!
          ELSE IF ( J .EQ.  3 ) THEN
            FLONE  = .FALSE.
            FSC    = 0.1
            ENAME  = '.wnd'
            UNITS  = 'm/s'
            CALL W3S2XY ( NSEA, NSEA, NX+1, NY, UA(1:NSEA)        &
                                                      , MAPSF, XX )
            CALL W3S2XY ( NSEA, NSEA, NX+1, NY, UD(1:NSEA)        &
                                                      , MAPSF, XY )
            DO ISEA=1, NSEA
              UABS   = SQRT(UA(ISEA)**2+UD(ISEA)**2)
              IF ( UABS .GT. 1.0 ) THEN
                UD(ISEA) = MOD ( 630. -                         &
                          RADE*ATAN2(UD(ISEA),UA(ISEA)) , 360. )
              ELSE
                UD(ISEA) = UNDEF
                END IF
              UA(ISEA) = UABS
            END DO
            CALL W3S2XY ( NSEA, NSEA, NX+1, NY, UA(1:NSEA)        &
                                                      , MAPSF, X1 )
            CALL W3S2XY ( NSEA, NSEA, NX+1, NY, UD(1:NSEA)        &
                                                      , MAPSF, X2 )
            NFIELD=2
            varnm(1)='U10'
            varnm(2)='V10'
            varnl(1)='eastward_wind'
            varnl(2)='northward_wind'
            varns(1)='eastward_wind'
            varns(2)='northward_wind'
            vmin = -990
            vmax =  990
!
          ELSE IF ( J .EQ.  4 ) THEN
            FLONE  = .TRUE.
            FSC    = 0.1
            ENAME  = '.dt'
            UNITS  = 'K'
            CALL W3S2XY ( NSEA, NSEA, NX+1, NY, AS(1:NSEA)        &
                                                      , MAPSF, X1 )
            varnm(1)='dt'
            varnl(1)='air_sea_temperature_difference'
            varns(1)='air_sea_temperature_difference'
            vmin = 0    
            vmax = 4000
!
          ELSE IF ( J .EQ.  5 ) THEN
            FLONE  = .TRUE.
            FSC    = 0.01
            UNITS  = 'm'
            ENAME  = '.wlv'
            CALL W3S2XY ( NSEA, NSEA, NX+1, NY, WLV   , MAPSF, X1 )
            NFIELD=1
            varnm(1)='wlv'
            varnl(1)='water_level'
            varns(1)='sea_surface_height_above_sea_level'
            vmin = 0 
            vmax = 10000
!
          ELSE IF ( J .EQ.  6 ) THEN
            FLONE  = .TRUE.
            FSC    = 0.001
            UNITS  = ' '
            ENAME  = '.ice'
            CALL W3S2XY ( NSEA, NSEA, NX+1, NY, ICE   , MAPSF, X1 )
            NFIELD=1
            varnm(1)='CI'
            varnl(1)='sea_ice_area_fraction'
            varns(1)='sea_ice_area_fraction'
            vmin = 0
            vmax = 1000
!
          ELSE IF ( J .EQ.  7 ) THEN
            FLONE  = .TRUE.
            FSC    = 0.002
            UNITS  = 'm'
            ENAME  = '.hs'
            CALL W3S2XY ( NSEA, NSEA, NX+1, NY, HS    , MAPSF, X1 )
            NFIELD=1
            varnm(1)='hs'
            varnl(1)='significant_wave_height'
            varns(1)='significant_height_of_wind_and_swell_waves' 
            vmin = 0 
            vmax = 32000

          ELSE IF ( J .EQ.  8 ) THEN
            FLONE  = .TRUE.
            FSC    = 1.
            UNITS  = 'm'
            ENAME  = '.l'
            CALL W3S2XY ( NSEA, NSEA, NX+1, NY, WLM, MAPSF, X1 )
            varnm(1)='l'
            varnl(1)='mean_wave_length'
            varns(1)='mean_wave_length' 
            vmin = 0 
            vmax = 3200


!
          ELSE IF ( J .EQ.  9 ) THEN
            FLONE  = .TRUE.
            FSC    = 0.01
            UNITS  = 's'
            ENAME  = '.t02'
            CALL W3S2XY ( NSEA, NSEA, NX+1, NY, T02, MAPSF, X1 )
            NFIELD=1
            varnm(1)='t02'
            varnl(1)='mean_period_Tm02'
            varns(1)='sea_surface_wind_wave_mean_period_from_variance_&
					  spectral_density_second_frequency_moment'
            vmin = 0
            vmax = 5000
!
          ELSE IF ( J .EQ. 10 ) THEN
            FLONE  = .TRUE.
            FSC    = 0.01
            UNITS  = 's'
            ENAME  = '.t'
            CALL W3S2XY ( NSEA, NSEA, NX+1, NY, TMN, MAPSF, X1 )
            NFIELD=1
            varnm(1)='t'
            varnl(1)='mean_period_Tm01'
            varns(1)='sea_surface_wind_wave_mean_period_from_variance&
					  _spectral_density_first_frequency_moment' 
            vmin = 0 
            vmax = 5000
!
          ELSE IF ( J .EQ. 11 ) THEN
            FLONE  = .TRUE.
            FSC    = 0.01
            UNITS  = 's'
            ENAME  = '.tm1'
            CALL W3S2XY ( NSEA, NSEA, NX+1, NY, TMN   , MAPSF, X1 )
            NFIELD=1
            varnm(1)='tm0m1'
            varnl(1)='mean_period_Tm0-1'
            varns(1)='sea_surface_wind_wave_mean_period_from_variance&
					  _spectral_density_inverse_frequency_moment'
            vmin = 0
            vmax = 5000
!
          ELSE IF ( J .EQ. 12 ) THEN
            FLONE  = .TRUE.
            FSC    = 0.1           !0.01
            UNITS  = 'kW/m'
            ENAME  = '.CgE' 
            CGE=CGE*0.001  ! from W / m to kW / m 
            CALL W3S2XY ( NSEA, NSEA, NX+1, NY, CGE, MAPSF, X1 )
            NFIELD=1
            varnm(1)='CgE'
            varnl(1)='Wave_energy_flux'
            varns(1)='sea_surface_wind_wave_energy_flux'
            vmin = 0
            vmax = 9990
!
          ELSE IF ( J .EQ. 13 ) THEN
            FLONE  = .TRUE.
            FSC    = 0.001
            UNITS  = 's-1'
            ENAME  = '.fp'
            CALL W3S2XY ( NSEA, NSEA, NX+1, NY, FP0   , MAPSF, X1 )
            NFIELD=1
            varnm(1)='fp'
            varnl(1)='wave_peak_frequency'
            varns(1)='sea_surface_wave_peak_frequency'
            vmin = 0 
            vmax = 10000
!
          ELSE IF ( J .EQ. 14 ) THEN
            FLONE  = .TRUE.
            FSC    = 0.1
            UNITS  = 'degree'
            ENAME  = '.dir'
            DO ISEA=1, NSEA
              IF ( THM(ISEA) .NE. UNDEF )  THEN
                THM(ISEA) = MOD ( 630. - RADE*THM(ISEA) , 360. )
                END IF
              END DO
            CALL W3S2XY ( NSEA, NSEA, NX+1, NY, THM   , MAPSF, X1 )
            NFIELD=1
            varnm(1)='dir'
            varnl(1)='wave_mean_direction'
            varns(1)='sea_surface_wave_from_direction'
            vmin = 0
            vmax = 3600
!
          ELSE IF ( J .EQ. 15 ) THEN
            FLONE  = .TRUE.
            FSC    = 0.1
            UNITS  = 'degree'
            ENAME  = '.spr'
            CALL W3S2XY ( NSEA, NSEA, NX+1, NY, THS   , MAPSF, X1 )
            NFIELD=1
            varnm(1)='spr'
            varnl(1)='directional_spread'
            varns(1)='sea_surface_wave_directional_spread'
            vmin = 0
            vmax = 900
!
          ELSE IF ( J .EQ. 16 ) THEN
            FLONE  = .TRUE.
            FSC    = 1.
            UNITS  = 'degree'
            ENAME  = '.dp'
            DO ISEA=1, NSEA
              IF ( THP0(ISEA) .NE. UNDEF ) THEN
                THP0(ISEA) = MOD ( 630-RADE*THP0(ISEA) , 360. )
                END IF
              END DO
            CALL W3S2XY ( NSEA, NSEA, NX+1, NY, THP0  , MAPSF, X1 )
            NFIELD=1
            varnm(1)='dp'
            varnl(1)='peak_direction'
            varns(1)='peak_direction'
            vmin = 0 
            vmax = 360
!
          ELSE IF ( J .EQ. 17 ) THEN
            FLONE  = .TRUE.
            FSC    = 0.002
            UNITS  = 'm'
            WRITE(ENAME,'(A3,I1)') '.hs',IPART
            CALL W3S2XY ( NSEA, NSEA, NX+1, NY, PHS(:,IPART), MAPSF, X1 )
            NFIELD=1
            WRITE(varnm(1),'(A2,I1)') 'hs',IPART 
            WRITE(varnl(1),'(A,I1)') 'significant_wave_height_partition_',IPART 
            WRITE(varns(1),'(A,I1,A)') 'sea_surface_swell_',IPART,'_wave_significant_height'
            vmin = 0 
            vmax = 32000
!
          ELSE IF ( J .EQ. 18 ) THEN
            FLONE  = .TRUE.
            FSC    = 0.01
            UNITS  = 's'
            WRITE(ENAME,'(A3,I1)') '.tp',IPART
            CALL W3S2XY ( NSEA, NSEA, NX+1, NY, PTP(:,IPART), MAPSF, X1 )
            NFIELD=1
            WRITE(varnm(1),'(A2,I1)') 'tp',IPART 
            WRITE(varnl(1),'(A,I1)') 'peak_period_swell_partition_',IPART 
            WRITE(varns(1),'(A,I1,A)') 'sea_surface_swell_',IPART,'_wave_peak_period'
            vmin = 0 
            vmax = 10000
!
          ELSE IF ( J .EQ. 19 ) THEN
            FLONE  = .TRUE.
            FSC    = 1.
            UNITS  = 'm'
            WRITE(ENAME,'(A3,I1)') '.lp',IPART
            CALL W3S2XY ( NSEA, NSEA, NX+1, NY, PLP(:,IPART), MAPSF, X1 )
            NFIELD=1
            WRITE(varnm(1),'(A2,I1)') 'lp',IPART 
            varnl(1)='lp'
            varns(1)='lp'
            vmin = 0 
            vmax = 10000
!
          ELSE IF ( J .EQ. 20 ) THEN
            FLONE  = .TRUE.
            FSC    = 1.
            UNITS  = 'degree'
            WRITE(ENAME,'(A3,I1)') '.th',IPART
            DO ISEA=1, NSEA
              IF ( PTH(ISEA,IPART) .NE. UNDEF ) THEN
                PTH(ISEA,IPART) = MOD ( 630-RADE*PTH(ISEA,IPART) , 360. )
                END IF
              END DO
            CALL W3S2XY ( NSEA, NSEA, NX+1, NY, PTH(:,IPART), MAPSF, X1 )
            NFIELD=1
            WRITE(varnm(1),'(A2,I1)') 'th',IPART 
            WRITE(varnl(1),'(A,I1)') 'mean_direction_swell_partition_',IPART 
            WRITE(varns(1),'(A,I1,A)') 'sea_surface_swell_',IPART,'_wave_from_mean_direction'
            vmin = 0 
            vmax = 360
!
          ELSE IF ( J .EQ. 21 ) THEN
            FLONE  = .TRUE.
            FSC    = 0.1
            UNITS  = 'degree'
            WRITE(ENAME,'(A3,I1)') '.si',IPART
            CALL W3S2XY ( NSEA, NSEA, NX+1, NY, PSI(:,IPART), MAPSF, X1 )
            NFIELD=1
            WRITE(varnm(1),'(A2,I1)') 'si',IPART 
            WRITE(varnl(1),'(A,I1)') 'directional_spread_swell_partition_',IPART 
            WRITE(varns(1),'(A,I1,A)') 'sea_surface_swell_',IPART,'_directional_spread'
            vmin = 0 
            vmax = 900
!
          ELSE IF ( J .EQ. 22 ) THEN
            FLONE  = .TRUE.
            FSC    = 0.001
            UNITS  = ' '
            WRITE(ENAME,'(A3,I1)') '.ws',IPART
            CALL W3S2XY ( NSEA, NSEA, NX+1, NY, PWS(:,IPART), MAPSF, X1 )
            NFIELD=1
            WRITE(varnm(1),'(A2,I1)') 'ws',IPART
            varnl(1)='wind_sea_fraction_in_partition'
            varns(1)='wind_sea_fraction_in_partition'
            vmin = 0 
            vmax = 1000
!
          ELSE IF ( J .EQ. 23 ) THEN
            FLONE  = .TRUE.
            FSC    = 0.001
            UNITS  = '1'
            ENAME  = '.wsf'
            CALL W3S2XY ( NSEA, NSEA, NX+1, NY, PWST(:), MAPSF, X1 )
            NFIELD=1
            varnm(1)='wsf'
            varnl(1)='wind_sea_fraction'
            varns(1)='wind_sea_fraction'
            vmin = 0 
            vmax = 1000
!
          ELSE IF ( J .EQ. 24 ) THEN
            FLONE  = .TRUE.
            FSC    = 1.
            UNITS  = '1'
            ENAME  = '.pnr'
            CALL W3S2XY ( NSEA, NSEA, NX+1, NY, PNR(:), MAPSF, X1 )
            NFIELD=1
            varnm(1)='pnr'
            varnl(1)='number_of_partitions'
            varns(1)='sea_surface_wave_number_of_partitions'
            vmin = 0 
            vmax = 100
!
          ELSE IF ( J .EQ. 25 ) THEN
            FLONE  = .TRUE.
            FSC    = 0.1
            UNITS  = 'min.'
            ENAME  = '.dtd'
            DO ISEA=1, NSEA
              IF ( DTDYN(ISEA) .NE. UNDEF ) THEN
                DTDYN(ISEA) = DTDYN(ISEA) / 60.
                END IF
              END DO
            CALL W3S2XY ( NSEA, NSEA, NX+1, NY, DTDYN , MAPSF, X1 )
            NFIELD=1
            varnm(1)='dtd'
            varnl(1)='dynamic_time_step'
            varns(1)='dynamic_time_step'
            vmin = 0 
            vmax = 32000
!
          ELSE IF ( J .EQ. 26 ) THEN
            FLONE  = .TRUE.
            FSC    = 0.001
            UNITS  = 's-1'
            ENAME  = '.fc'
            CALL W3S2XY ( NSEA, NSEA, NX+1, NY, FCUT  , MAPSF, X1 )
            NFIELD=1
            varnm(1)='fc'
            varnl(1)='cut_off_frequency'
            varns(1)='cut_off_frequency'
            vmin = 0 
            vmax = 8000
!
          ELSE IF ( J .EQ. 27 ) THEN
            FLONE  = .TRUE.
            FSC    = 0.01
            UNITS  = '  '
            ENAME  = '.cfx'
            CALL W3S2XY ( NSEA, NSEA, NX+1, NY, CFLXYMAX  , MAPSF, X1 )
            NFIELD=1
            varnm(1)='cfx'
            varnl(1)='maximum_cfl_for_spatial_advection'
            varns(1)='maximum_cfl_for_spatial_advection'
            vmin = 0 
            vmax = 32000
!
          ELSE IF ( J .EQ. 28 ) THEN
            FLONE  = .TRUE.
            FSC    = 0.01
            UNITS  = '  '
            ENAME  = '.cfd'
            CALL W3S2XY ( NSEA, NSEA, NX+1, NY, CFLTHMAX  , MAPSF, X1 )
            NFIELD=1
            varnm(1)='cfd'
            varnl(1)='maximum_cfl_for_direction_advection'
            varns(1)='maximum_cfl_for_direction_advection'
            vmin = 0 
            vmax = 32000
!
          ELSE IF ( J .EQ. 29 ) THEN
            FLONE  = .FALSE.
            FSC    = 0.01
            ENAME  = '.ust'
            UNITS  = 'm/s'
            DO ISEA=1, NSEA
              UABS   = SQRT(UST(ISEA)**2+USTDIR(ISEA)**2)
               IF (UABS.GE.10.) THEN
                UST(ISEA)=UNDEF
                USTDIR(ISEA)=UNDEF
                END IF
               END DO
            CALL W3S2XY (NSEA,NSEA,NX+1,NY, UST   (1:NSEA), MAPSF, XX )
            CALL W3S2XY (NSEA,NSEA,NX+1,NY, USTDIR(1:NSEA), MAPSF, XY )
            DO ISEA=1, NSEA
              UABS   = SQRT(UST(ISEA)**2+USTDIR(ISEA)**2)
              IF ( UST(ISEA) .EQ. UNDEF ) THEN
                  USTDIR(ISEA) = UNDEF
                  UABS         = UNDEF
                ELSE IF ( UABS .GT. 0.05 ) THEN
                  USTDIR(ISEA) = MOD ( 630. -                     &
                    RADE*ATAN2(USTDIR(ISEA),UST(ISEA)) , 360. )
                ELSE
                  USTDIR(ISEA) = UNDEF
                END IF
              UST(ISEA) = UABS
              END DO
            CALL W3S2XY (NSEA,NSEA,NX+1,NY, UST   (1:NSEA) , MAPSF, X1 )
            CALL W3S2XY (NSEA,NSEA,NX+1,NY, USTDIR(1:NSEA) , MAPSF, X2 )
            NFIELD=2
            varnm(1)='uust'
            varnm(2)='vust'
            varnl(1)='eastward_friction_velocity'
            varnl(2)='northward_friction_velocity'
            varns(1)='eastward_friction_velocity'
            varns(2)='northward_friction_velocity'
            vmin = -9900
            vmax =  9900
!
          ELSE IF ( J .EQ. 30 ) THEN
            FLONE  = .TRUE.
            FSC    = 1.E-6
            UNITS  = '1'
            ENAME  = '.cha'
            CALL W3S2XY ( NSEA, NSEA, NX+1, NY, CHARN(1:NSEA), MAPSF, X1 )
            NFIELD=1
            varnm(1)='cha'
            varnl(1)='Charnock_coefficient_for_surface_roughness_length_for_momentum_in_air'
            varns(1)='Charnock_coefficient_for_surface_roughness_length_for_momentum_in_air'
            vmin = 0
            vmax = 30000
!
          ELSE IF ( J .EQ. 31 ) THEN
            FLONE  = .TRUE.
            FSC    = 0.1
            UNITS  = 'Wm-2'
            ENAME  = '.faw'
            DO ISEA=1, NSEA
               PHIAW(ISEA)=MIN(99.98,PHIAW(ISEA))
               END DO
            CALL W3S2XY ( NSEA, NSEA, NX+1, NY, PHIAW(1:NSEA) , MAPSF, X1 )
            NFIELD=1
            varnm(1)='faw'
            varnl(1)='wind_to_wave_energy_flux'
            varns(1)='wind_to_wave_energy_flux'
            vmin = 0
            vmax = 9990
!
          ELSE IF ( J .EQ. 32 ) THEN
            FLONE  = .TRUE.
            FSC    = 0.000001
            UNITS  = 'm2s-2'
            ENAME  = '.taw'
            CALL W3S2XY ( NSEA, NSEA, NX+1, NY, TAUWIX(1:NSEA)        &
                                                      , MAPSF, XX )
            CALL W3S2XY ( NSEA, NSEA, NX+1, NY, TAUWIY(1:NSEA)        &
                                                      , MAPSF, XY )
            DO ISEA=1, NSEA
              CABS   = SQRT(TAUWIX(ISEA)**2+TAUWIY(ISEA)**2)
              IF ( CABS .NE. UNDEF ) THEN
                  TAUWIY(ISEA) = MOD ( 630. -                         &
                        RADE*ATAN2(TAUWIY(ISEA),TAUWIX(ISEA)) , 360. )
                ELSE
                  TAUWIY(ISEA) = UNDEF
                END IF
              TAUWIX(ISEA) = CABS
              END DO
            CALL W3S2XY ( NSEA, NSEA, NX+1, NY,TAUWIX,MAPSF, X1 )
            CALL W3S2XY ( NSEA, NSEA, NX+1, NY,TAUWIY,MAPSF, X2 )
            NFIELD=2
            varnm(1)='utaw'
            varnm(2)='vtaw'
            varnl(1)='eastward_wave_supported_wind_stress'
            varnl(2)='northward_wave_supported_wind_stress'
            varns(1)='eastward_wave_supported_wind_stress'
            varns(2)='northward_wave_supported_wind_stress'
            vmin = -32000
            vmax =  32000
!
          ELSE IF ( J .EQ. 33 ) THEN
            FLONE  = .FALSE.
            FSC    = 0.0001
            ENAME  = '.twa'
            UNITS  = 'm2/s2'
            CALL W3S2XY ( NSEA, NSEA, NX+1, NY, TAUWNX(1:NSEA)     &
                                                      , MAPSF, XX )
            CALL W3S2XY ( NSEA, NSEA, NX+1, NY, TAUWNY(1:NSEA)     &
                                                      , MAPSF, XY )
           NFIELD=2
           varnm(1)='utwa'
           varnm(2)='vtwa'
           varnl(1)='eastward_wave_to_wind_stress'
           varnl(2)='northward_wave_to_wind_stress'
           varns(1)='eastward_wave_to_wind_stress'
           varns(2)='northward_wave_to_wind_stress'
           vmin = -32000
           vmax =  32000
!
          ELSE IF ( J .EQ. 34 ) THEN
            FLONE  = .TRUE.
            FSC    = 0.0001
            UNITS  = '1'
            ENAME  = '.wcc'
            CALL W3S2XY ( NSEA, NSEA, NX+1, NY, WHITECAP(1:NSEA,1) &
                                                      , MAPSF, X1 )
            NFIELD=1
            varnm(1)='wcc'
            varnl(1)='whitecap_coverage'         
            varns(1)='whitecap_coverage'            
            vmin = 0
            vmax = 10000
!
          ELSE IF ( J .EQ. 35 ) THEN
            FLONE  = .TRUE.
            FSC    = 0.001
            UNITS  = 'm'
            ENAME  = '.wcf'
            CALL W3S2XY ( NSEA, NSEA, NX+1, NY, WHITECAP(1:NSEA,2) &
                                                      , MAPSF, X1 )
            NFIELD=1
            varnm(1)='wcf'
            varnl(1)='whitecap_foam_thickness' 
            varns(1)='whitecap_foam_thickness' 
            vmin = 0
            vmax = 10000
!
          ELSE IF ( J .EQ. 36 ) THEN
            FLONE  = .TRUE.
            FSC    = 0.002 
            UNITS  = 'm'
            ENAME  = '.wch'
            CALL W3S2XY ( NSEA, NSEA, NX+1, NY, WHITECAP(1:NSEA,3) &
                                                      , MAPSF, X1 )
            NFIELD=1
            varnm(1)='wch'
            varnl(1)='significant_breaking_wave_height'
            varns(1)='significant_breaking_wave_height'
            vmin = 0
            vmax = 32000
!
          ELSE IF ( J .EQ. 37 ) THEN
            FLONE  = .TRUE.
            FSC    = 0.0001
            UNITS  = '1'
            ENAME  = '.wcm'
            CALL W3S2XY ( NSEA, NSEA, NX+1, NY, WHITECAP(1:NSEA,4) &
                                                      , MAPSF, X1 )
            NFIELD=1
            varnm(1)='wcm'
            varnl(1)='whitecap_moment'  
            varns(1)='whitecap_moment'   
            vmin = 0
            vmax = 10000
!
          ELSE IF ( J .EQ. 38 ) THEN
            FLONE  = .FALSE.
            FSC    = 0.01
            ENAME  = '.abr'
            UNITS  = 'm'
            CALL W3S2XY ( NSEA, NSEA, NX+1, NY, ABA(1:NSEA)       &
                                                      , MAPSF, XX )
            CALL W3S2XY ( NSEA, NSEA, NX+1, NY, ABD(1:NSEA)       &
                                                      , MAPSF, XY )
            DO ISEA=1, NSEA
              IF ( ABA(ISEA) .NE. UNDEF ) THEN
                  AABS   = SQRT(ABA(ISEA)**2+ABD(ISEA)**2)
                  IF ( AABS .GT. 0.005 ) THEN
                      ABD(ISEA) = MOD ( 630. -                    &
                            RADE*ATAN2(ABD(ISEA),ABA(ISEA)) , 360. )
                    ELSE
                      ABD(ISEA) = UNDEF
                    END IF
                  ABA(ISEA) = AABS
                END IF
              END DO
            CALL W3S2XY ( NSEA, NSEA, NX+1, NY, ABA(1:NSEA)       &
                                                      , MAPSF, X1 )
            CALL W3S2XY ( NSEA, NSEA, NX+1, NY, ABD(1:NSEA)       &
                                                      , MAPSF, X2 )

            NFIELD=2
            varnm(1)='uabr'
            varnm(2)='vabr'
            varnl(1)='rms_of_bottom_displacement_amplitude_zonal'
            varnl(2)='rms_of_bottom_displacement_amplitude_meridional'
            varns(1)='rms_of_bottom_displacement_amplitude_zonal'
            varns(2)='rms_of_bottom_displacement_amplitude_meridional'
            vmin = -18000
            vmax = 18000
!
          ELSE IF ( J .EQ. 39 ) THEN
            FLONE  = .FALSE.
            FSC    = 0.01
            ENAME  = '.ubr'
            UNITS  = 'ms-1'
            CALL W3S2XY ( NSEA, NSEA, NX+1, NY, UBA(1:NSEA)       &
                                                      , MAPSF, XX )
            CALL W3S2XY ( NSEA, NSEA, NX+1, NY, UBD(1:NSEA)       &
                                                      , MAPSF, XY )
            DO ISEA=1, NSEA
              IF ( UBA(ISEA) .NE. UNDEF ) THEN
                  UABS   = SQRT(UBA(ISEA)**2+UBD(ISEA)**2)
                  IF ( UABS .GT. 0.005 ) THEN
                      UBD(ISEA) = MOD ( 630. -                    &
                            RADE*ATAN2(UBD(ISEA),UBA(ISEA)) , 360. )
                    ELSE
                      UBD(ISEA) = UNDEF
                    END IF
                  UBA(ISEA) = UABS
                END IF
              END DO
            CALL W3S2XY ( NSEA, NSEA, NX+1, NY, UBA(1:NSEA)       &
                                                      , MAPSF, X1 )
            CALL W3S2XY ( NSEA, NSEA, NX+1, NY, UBD(1:NSEA)       &
                                                      , MAPSF, X2 )
            NFIELD=2
            varnm(1)='uubr'
            varnm(2)='vubr'
            varnl(1)='rms_of_bottom_velocity_amplitude_zonal'
            varnl(2)='rms_of_bottom_velocity_amplitude_meridional'
            varns(1)='rms_of_bottom_velocity_amplitude_zonal'
            varns(2)='rms_of_bottom_velocity_amplitude_meridional'
            vmin = -18000 
            vmax = 18000
!
          ELSE IF ( J .EQ. 40 ) THEN
            FLONE  = .TRUE.
            FSC    = 0.01
            UNITS  = 'm'
            ENAME  = '.bed'
            CALL W3S2XY ( NSEA, NSEA, NX+1, NY, BEDFORMS(1:NSEA,1)    &
                                                      , MAPSF, X1 )
            CALL W3S2XY ( NSEA, NSEA, NX+1, NY, BEDFORMS(1:NSEA,2)    &
                                                      , MAPSF, X2 )
            CALL W3S2XY ( NSEA, NSEA, NX+1, NY, BEDFORMS(1:NSEA,3)    &
                                                      , MAPSF, X2 )
            NFIELD=2
            varnm(1)='ripplex'
            varnl(1)='ripple_wavelength_projected_on_west_east_direction'
            varns(1)='ripple_wavelength_projected_on_west_east_direction'
            vmin = 0
            vmax = 30000
            varnm(2)='rippley'
            varnl(2)='ripple_wavelength_projected_on_south_north_direction'
            varns(2)='ripple_wavelength_projected_on_south_north_direction'
            vmin = 0
            vmax = 30000
!
          ELSE IF ( J .EQ. 41 ) THEN
            FLONE  = .TRUE.
            FSC    = 0.1
            UNITS  = 'W/m2'
            ENAME  = '.fbb'
            CALL W3S2XY ( NSEA, NSEA, NX+1, NY, PHIBBL(1:NSEA)    &
                                                      , MAPSF, X1 )
            NFIELD=1
            varnm(1)='fbb'
            varnl(1)='wave_dissipation_in_bbl'
            varns(1)=                                             &
                'wave_energy_dissipation_in_bottom_boundary_layer'
            vmin = 0
            vmax = 9990
!
          ELSE IF ( J .EQ. 42 ) THEN
            FLONE  = .TRUE.
            FSC    = 0.000001
            UNITS  = 'm2/s2'
            ENAME  = '.tbb'
            CALL W3S2XY ( NSEA, NSEA, NX+1, NY, TAUOX(1:NSEA)        &
                                                      , MAPSF, XX )
            CALL W3S2XY ( NSEA, NSEA, NX+1, NY, TAUOY(1:NSEA)        &
                                                      , MAPSF, XY )
            NFIELD=2
            varnm(1)='utbb'
            varnm(2)='vtbb'
            varnl(1)='eastward_wave_to_bbl_stress'
            varnl(2)='northward_wave_to_bbl_stress'
            varns(1)='eastward_wave_to_bottom_boundary_layer_stress'
            varns(2)='northward_wave_to_bottom_boundary_layer_stress'
            vmin = -32000 
            vmax =  32000
!
          ELSE IF ( J .EQ. 43 ) THEN
            FLONE  = .TRUE.
            FSC    = 10.
            UNITS  = 'N/m'
            ENAME  = '.Sxy'
            CALL W3S2XY ( NSEA, NSEA, NX+1, NY, SXX(1:NSEA)       &
                                                      , MAPSF, X1 )
            CALL W3S2XY ( NSEA, NSEA, NX+1, NY, SYY(1:NSEA)       &
                                                      , MAPSF, X2 )
            CALL W3S2XY ( NSEA, NSEA, NX+1, NY, SXY(1:NSEA)       &
                                                      , MAPSF, XY )
            NFIELD=3
            varnm(1)='Sxx'
            varnm(2)='Syy'
            varnm(3)='Sxy'
            varnl(1)='Radiation_stress_component_Sxx'
            varnl(2)='Radiation_stress_component_Syy'
            varnl(3)='Radiation_stress_component_Sxy'
            varns(1)='Radiation_stress_component_Sxx'
            varns(2)='Radiation_stress_component_Syy'
            varns(3)='Radiation_stress_component_Sxy'
            vmin = -3000.
            vmax = 3000     
!
          ELSE IF ( J .EQ. 44 ) THEN
            FLONE  = .TRUE.
            FSC    = 0.000001
            UNITS  = 'm2/s2'
            ENAME  = '.two'
            CALL W3S2XY ( NSEA, NSEA, NX+1, NY, TAUOX(1:NSEA)        &
                                                      , MAPSF, XX )
            CALL W3S2XY ( NSEA, NSEA, NX+1, NY, TAUOY(1:NSEA)        &
                                                      , MAPSF, XY )
            NFIELD=2
            varnm(1)='utwo'
            varnm(2)='vtwo'
            varnl(1)='eastward_wave_to_ocean_stress'
            varnl(2)='northward_wave_to_ocean_stress'
            varns(1)='eastward_wave_to_ocean_stress'
            varns(2)='northward_wave_to_ocean_stress'
            vmin = -32000 
            vmax =  32000
!
          ELSE IF ( J .EQ. 45 ) THEN
            FLONE  = .TRUE.
            FSC    = 10
            UNITS  = 'N/m'
            ENAME  = '.J'
            CALL W3S2XY ( NSEA, NSEA, NX+1, NY, JSMITH(1:NSEA)    &
                                                      , MAPSF, X1 )
            NFIELD=1
            varnm(1)='J'
            varnl(1)='radiation_pressure'
            varns(1)='radiation_pressure'
            vmin = 0 
            vmax = 1000
!
          ELSE IF ( J .EQ. 46 ) THEN
            FLONE  = .TRUE.
            FSC    = 0.1
            UNITS  = 'W/m2'
            ENAME  = '.foc'
            DO ISEA=1, NSEA
               PHIOC(ISEA)=MIN(1000.,PHIOC(ISEA))
               END DO
            CALL W3S2XY ( NSEA, NSEA, NX+1, NY, PHIOC(1:NSEA)    &
                                                      , MAPSF, X1 )
            NFIELD=1
            varnm(1)='foc'
            varnl(1)='wave_to_ocean_energy_flux'
            varns(1)='wave_to_ocean_energy_flux'
            vmin = 0 
            vmax = 9990
!
          ELSE IF ( J .EQ. 47 ) THEN
            FLONE  = .TRUE.
            FSC    = 0.001
            UNITS  = 'm2s-1'
            ENAME  = '.tus'
            CALL W3S2XY ( NSEA, NSEA, NX+1, NY, TUSX(1:NSEA)        &
                                                      , MAPSF, XX )
            CALL W3S2XY ( NSEA, NSEA, NX+1, NY, TUSY(1:NSEA)        &
                                                      , MAPSF, XY )
            DO ISEA=1, NSEA
              CABS   = SQRT(TUSX(ISEA)**2+TUSY(ISEA)**2)
              IF ( CABS .NE. UNDEF ) THEN
                  TUSY(ISEA) = MOD ( 630. -                         &
                        RADE*ATAN2(TUSY(ISEA),TUSX(ISEA)) , 360. )
                ELSE
                  TUSY(ISEA) = UNDEF
                END IF
              TUSX(ISEA) = CABS
              END DO
            CALL W3S2XY ( NSEA, NSEA, NX+1, NY,TUSX,MAPSF, X1 )
            CALL W3S2XY ( NSEA, NSEA, NX+1, NY,TUSY,MAPSF, X2 )
            NFIELD=2
            varnm(1)='utus'
            varnm(2)='vtus'
            varnl(1)='eastward_Stokes_transport'
            varnl(2)='northward_Stokes_transport'
            varns(1)='eastward_Stokes_transport'
            varns(2)='northward_Stokes_transport'
            vmin = -9900 
!
          ELSE IF ( J .EQ. 48 ) THEN
!
! Information for spectral distribution of surface Stokes drift (2nd file)
!
                IF ( US3DF(1).GT.0) THEN
                  NFILE=2
                  NFIELD2=2
                  FSC2    = 0.0001
                  varnm2(1)='uusf'
                  varnl2(1)='eastward_spectral_variance_of_surface_Stokes_drift'
                  varnm2(2)='vusf'
                  varnl2(2)='northward_spectral_variance_of_surface_Stokes_drift'
                  UNITS2  = 'm/s'
                  ENAME2  = '.usf'
                  I1F=US3DF(2)
                  I2F=US3DF(3)
                  DO IK= I1F,I2F
                    CALL W3S2XY ( NSEA, NSEA, NX+1,NY,US3D(:,IK), MAPSF, XX )
                    XXK(:,:,IK)=XX
                    CALL W3S2XY ( NSEA, NSEA, NX+1,NY,US3D(:,NK+IK), MAPSF, XY )
                    XYK(:,:,IK)=XY
                    END DO
                  END IF

            
            FLONE  = .TRUE.
            FSC    = 0.0005
            UNITS  = 'm/s'
            ENAME  = '.uss'
            DO ISEA=1, NSEA
               USSX(ISEA)=MAX(-0.9998,MIN(0.9998,USSX(ISEA)))
               USSY(ISEA)=MAX(-0.9998,MIN(0.9998,USSY(ISEA)))
               END DO
            CALL W3S2XY ( NSEA, NSEA, NX+1, NY, USSX(1:NSEA)        &
                                                      , MAPSF, XX )
            CALL W3S2XY ( NSEA, NSEA, NX+1, NY, USSY(1:NSEA)        &
                                                      , MAPSF, XY )
            DO ISEA=1, NSEA
              CABS   = SQRT(USSX(ISEA)**2+USSY(ISEA)**2)
              IF ( CABS .NE. UNDEF ) THEN
                  USSY(ISEA) = MOD ( 630. -                         &
                        RADE*ATAN2(USSY(ISEA),USSX(ISEA)) , 360. )
                ELSE
                  USSY(ISEA) = UNDEF
                END IF
              USSX(ISEA) = CABS
              END DO
            CALL W3S2XY ( NSEA, NSEA, NX+1, NY,USSX,MAPSF, X1 )
            CALL W3S2XY ( NSEA, NSEA, NX+1, NY,USSY,MAPSF, X2 )
            NFIELD=2
            varnm(1)='uuss'
            varnm(2)='vuss'
            varnl(1)='eastward_surface_Stokes_drift'
            varnl(2)='northward_surface_Stokes_drift'
            varns(1)='eastward_surface_Stokes_drift'
            varns(2)='northward_surface_Stokes_drift'
            vmin = -9900 
            vmax =  9900
!
          ELSE IF ( J .EQ. 49 ) THEN
            FLONE  = .FALSE.
            FSC    = 0.00001
            ENAME  = '.mss'
            UNITS  = '1'
            CALL W3S2XY ( NSEA, NSEA, NX+1,NY,MSSX,MAPSF, XX )
            CALL W3S2XY ( NSEA, NSEA, NX+1,NY,MSSY,MAPSF, XY )
            XX=(XX*0.01)**2
            XY=(XY*0.01)**2
            NFIELD=2
            varnm(1)='mssx'
            varnm(2)='mssy'
            varnl(1)='east_west_mean_square_slope'
            varnl(2)='south_north_mean_square_slope'
            varns(1)='east_west_mean_square_slope'
            varns(2)='south_north_mean_square_slope'
            vmin = 0 
            vmax = 30000
!
          ELSE IF ( J .EQ. 50 ) THEN
            FLONE  = .FALSE.
            FSC    = 0.00001
            ENAME  = '.msc'
            UNITS  = '1'
            CALL W3S2XY ( NSEA, NSEA, NX+1,NY,MSCX,MAPSF, XX )
            CALL W3S2XY ( NSEA, NSEA, NX+1,NY,MSCY,MAPSF, XY )
            NFIELD=2
            varnm(1)='mscx'
            varnm(2)='mscy'
            varnl(1)='east_west_Phillips_constant'
            varnl(2)='south_north_Phillips_constant'
            varns(1)='east_west_Phillips_constant'
            varns(2)='south_north_Phillips_constant'
            vmin = 0 
            vmax = 30000
!
          ELSE IF ( J .EQ. 51 ) THEN
            FLONE  = .FALSE.
!
! Information for spectral microseismic generation data (2nd file)
!
            IF ( P2MSF(1).GT.0) THEN
              NFILE=2
              NFIELD2=1
              FSC2    = 0.0002
              varnm2(1)='Fp3D'
              varnl2(1)='base_ten_logarithm_of_power_spectral_density_of_equivalent_surface_pressure'
              UNITS2  = 'log10(m4s+0.01)'
              ENAME2  = '.p2l'
              I1F=P2MSF(2)
              I2F=P2MSF(3)
              DO IK=P2MSF(2),P2MSF(3)
                CALL W3S2XY ( NSEA, NSEA, NX+1,NY,P2SMS(:,IK),MAPSF, XX )
<<<<<<< HEAD
!                XK(:,:,IK)=XX
                WHERE ( XX.GE.0.) XX = ALOG10(XX+0.01)
=======
                WHERE ( XX.GE.0.) XX = ALOG10(XX+0.01)
                XK(:,:,IK)=XX
>>>>>>> 57574624
                END DO
              END IF

            NFIELD=2
            FSC    = 0.01
            ENAME  = '.p2s'
            UNITS  = 'm4'
            varnm(1)='Fp2D'
            varnm(2)='p2Tp'
            varnl(1)='power_spectral_density_of_equivalent_surface_pressure'
            varnl(2)='peak_period_of_power_spectral_density_of_equivalent_surface_pressure'
            varns(1)='power_spectral_density_of_equivalent_surface_pressure'
            varns(2)='peak_period_of_power_spectral_density_of_equivalent_surface_pressure'
            vmin = -15000 
            vmax = 32000
            CALL W3S2XY ( NSEA, NSEA, NX+1, NY, PRMS(1:NSEA)        &
                                                      , MAPSF, XX )
            CALL W3S2XY ( NSEA, NSEA, NX+1, NY, TPMS(1:NSEA)        &
                                                      , MAPSF, XY )
!
          ELSE IF ( J .EQ. 52 ) THEN
            FLONE  = .TRUE.
            FSC    = 0.01
            UNITS  = 'TBD'
            ENAME  = '.us1'
            CALL W3S2XY ( NSEA, NSEA, NX+1, NY, USERO(:,1)        &
                                                      , MAPSF, X1 )
            NFIELD=1
            varnm(1)='us1'
            varnl(1)='User_defined1'
            varns(1)='User_defined1'
            vmin = 0
            vmax = 9990
!
          ELSE IF ( J .EQ. 53 ) THEN
            FLONE  = .TRUE.
            FSC    = 0.01
            UNITS  = 'TBD'
            ENAME  = '.us2'
            CALL W3S2XY ( NSEA, NSEA, NX+1, NY, USERO(:,1)        &
                                                        , MAPSF, X1 )
            NFIELD=1
            varnm(1)='us2'
            varnl(1)='User_defined2'
            varns(1)='User_defined2'
            vmin = 0
            vmax = 9990
!
          ELSE
            WRITE (NDSE,999)
            CALL EXTCDE ( 1 )
!
            END IF
!
!
! 
          UNITVAR(:)=UNITS
          IF (J.EQ.44) UNITVAR(2)='s'
!
! 2.b Make map
!
          DO IX=1, NX
            DO IY=1, NY
              MAPOUT(IX,IY)=INT2(MAPSTA(IY,IX) + 8*MAPST2(IY,IX))
              IF ( MAPSTA(IY,IX) .EQ. 0 ) THEN
                X1(IX,IY) = UNDEF
                X2(IX,IY) = UNDEF
                XX(IX,IY) = UNDEF
                XY(IX,IY) = UNDEF
                END IF
              IF ( X1(IX,IY) .EQ. UNDEF ) THEN
                MAP(IX,IY) = 0
              ELSE
                MAP(IX,IY) = 1
                END IF
              IF ( X2(IX,IY) .EQ. UNDEF ) THEN
                MP2(IX,IY) = 0
              ELSE
                MP2(IX,IY) = 1
                END IF
              END DO
            END DO
!
! 2.c Perform output type 4 ( NetCDF file )
!
          S2=LEN_TRIM(ENAME)
          S1=LEN_TRIM(FILEPREFIX)+S4
          FNAMENC(S1+1:S1+7)='       '
          FNAMENC(S1+1:S1+1) = '_'
 
          IF (GTYPE.NE.UNGTYPE) THEN      
            IF (FLAGLL) THEN 
              varnm(NFIELD+1)='Longitude'
              varnm(NFIELD+2)='Latitude'
            ELSE
              varnm(NFIELD+1)='x'
              varnm(NFIELD+2)='y'
              END IF
            END IF   
          nrec=0

          dimln(4)=0
          extradim=0

          DO IFILE=1,NFILE
!
! There are 2 files when there is a spectral content
!        
            IF (IFILE.EQ.2) THEN
!
! Defines variables for the spectral file (second file)
!
              S2=LEN_TRIM(ENAME)
              ENAME=ENAME2
              NFIELD=NFIELD2
              FSC=FSC2
              varnm=varnm2
              varnl=varnl2
              UNITS=UNITS2
              UNITVAR(:)=UNITS
              dimln(4)=I2F-I1F+1
!
!  These files (IFILE=2) have one extra dimension: frequency
!
              extradim=1
              END IF  !  IFILE.EQ.2
!
! Fills in the file name with the variable name and .nc extension
! no variable name when TOGETHER
!      
            IF (IFILE.EQ.1.AND.TOGETHER) THEN 
              S2=0
            ELSE
              FNAMENC(S1+2:S1+S2) = ENAME(2:S2)
              ENDIF
            FNAMENC(S1+S2+1:S1+S2+3) = '.nc'
! Defines index of first field variable
            ivar1=3+extradim+(COORDTYPE-1)+MAPSTAOUT
        
!
! Opens NC file
!      
            OPEN (NDSDAT,FILE=FNAMENC,status='new',IOSTAT=IERR)

            IF (IERR.EQ.0) THEN 
!
! The file does not exist: it is new and must be created
!  
              dimln(1)=1
              IF (GTYPE.NE.UNGTYPE) THEN 
                dimln(2)=IXN-IX1+1
                dimln(3)=IYN-IY1+1
              ELSE
                dimln(2)=IXN-IX1+1
                dimln(3)=NTRI
                ENDIF
!
              IF (J.EQ.J1.OR.IFILE.EQ.2.OR.(.NOT.TOGETHER)) THEN 

                n=1
!
! Creates the NetCDF file 
!
                CALL W3CRNC(FNAMENC,ncid,dimid,dimln,varid,varnm,varnl,varns,fsc, &
                             mfill,UNITVAR,vmin,vmax,COORDTYPE,   &
                             extradim,NCTYPE,MAPSTAOUT)

!

                IF (GTYPE.NE.UNGTYPE) THEN 
!
! Generates Lat-Lon arrays
!
                  IF (.NOT.ALLOCATED(lon)) ALLOCATE(lon(NX),lat(NY))
                  SXD=DBLE(0.000001d0*DNINT(1d6*(DBLE(SX)) ))
                  SYD=DBLE(0.000001d0*DNINT(1d6*(DBLE(SY)) ))
                  X0D=DBLE(0.000001d0*DNINT(1d6*(DBLE(X0)) ))
                  Y0D=DBLE(0.000001d0*DNINT(1d6*(DBLE(Y0)) ))
                  DO i=1,NX
                    lon(i)=REAL(X0D+SXD*DBLE(i-1))
                    END DO
                  DO i=1,NY
                    lat(i)=REAL(Y0D+SYD*DBLE(i-1))
                    END DO
                  WRITE(str2,'(F12.7)') SY 
                  iret=nf90_put_att(ncid,NF90_GLOBAL,   &
                           'latitude_resolution', TRIM(str2))
                  WRITE(str2,'(F12.7)') SX 
                  iret=nf90_put_att(ncid,NF90_GLOBAL,   &
                           'longitude_resolution',TRIM(str2))
                ELSE
                  IF (.NOT.ALLOCATED(lon)) ALLOCATE(lon(NX),lat(NX))
                  lon(:)=XYB(:,1) 
                  lat(:)=XYB(:,2)
                  IF (.NOT.ALLOCATED(TRIGP2)) ALLOCATE(TRIGP2(3,NTRI))
                  dimln(2)=NX
                  dimln(3)=NTRI
                  TRIGP2=TRANSPOSE(TRIGP)
                  iret=nf90_put_att(ncid,NF90_GLOBAL, &
                                       'latitude_resolution','n/a')
                  iret=nf90_put_att(ncid,NF90_GLOBAL, &
                                       'longitude_resolution','n/a')
                  END IF
! 
! Finishes declaration part in file by adding geographical bounds
!
                IF (GTYPE.NE.UNGTYPE) THEN 
                  WRITE(str2,'(F12.7)') MINVAL(lat(IY1:IYN))
                  str2=ADJUSTL(str2)
                  iret=nf90_put_att(ncid,NF90_GLOBAL,  &
                       'southernmost_latitude',TRIM(str2))
                  WRITE(str2,'(F12.7)') MAXVAL(lat(IY1:IYN))
                  str2=ADJUSTL(str2)
                  iret=nf90_put_att(ncid,NF90_GLOBAL,  &
                       'northernmost_latitude',TRIM(str2))
                  WRITE(str2,'(F12.7)') MINVAL(lon(IX1:IXN))
                ELSE 
!
! Warning: for unstructured grids the latitudes have indices from 1 to NSEA = 1 to NX
!
                  WRITE(str2,'(F12.7)') MINVAL(lat(IX1:IXN))
                  str2=ADJUSTL(str2)
                  iret=nf90_put_att(ncid,NF90_GLOBAL,  &
                       'southernmost_latitude',TRIM(str2))
                  WRITE(str2,'(F12.7)') MAXVAL(lat(IX1:IXN))
                  str2=ADJUSTL(str2)
                  iret=nf90_put_att(ncid,NF90_GLOBAL,  &
                       'northernmost_latitude',TRIM(str2))
                  END IF
                WRITE(str2,'(F12.7)') MINVAL(lon(IX1:IXN))
                str2=ADJUSTL(str2)
                iret=nf90_put_att(ncid,NF90_GLOBAL,  &
                    'westernmost_longitude',TRIM(str2))
                WRITE(str2,'(F12.7)') MAXVAL(lon(IX1:IXN))
                str2=ADJUSTL(str2)
                iret=nf90_put_att(ncid,NF90_GLOBAL,  &
                    'easternmost_longitude',TRIM(str2))
                iret=nf90_put_att(ncid,NF90_GLOBAL,  &
                    'minimum_altitude','-12000 m')
                iret=nf90_put_att(ncid,NF90_GLOBAL,  &
                    'maximum_altitude','9000 m')
                iret=nf90_put_att(ncid,NF90_GLOBAL,  &
                    'altitude_resolution','n/a')

                iyc=TIME(1)/10000
                imc=(TIME(1)-iyc*10000)/100
                idc=TIME(1)-iyc*10000-100*imc
                ihc=TIME(2)/10000
                iminc=(TIME(2)-ihc*10000)/100
                isc=TIME(2)-ihc*10000-100*iminc
                WRITE(startdate,'(I4.4,A,5(I2.2,A))') iyc,'-',imc,'-',idc,'T',ihc,':',iminc,':',isc,'Z' 


!
!  End of define mode of NetCDF file
! 
                iret = nf90_enddef(ncid)
                call check_err(iret)


!
! Writes longitudes and latitudes to file
!
                iret=nf90_put_var(ncid,varid(1),lon(IX1:IXN))
                IF (GTYPE.NE.UNGTYPE) THEN 
                  iret=nf90_put_var(ncid,varid(2),lat(IY1:IYN))
                ELSE
                  iret=nf90_put_var(ncid,varid(2),lat(IX1:IXN))
                  END IF
!
! Writes frequencies
!
                IF (extradim.EQ.1) THEN
                  IF (.NOT.ALLOCATED(freq)) ALLOCATE(freq(I2F-I1F+1))
                  DO i=1,I2F-I1F+1
                    freq(i)=SIG(I1F-1+i)*TPIINV
                    ENDDO
                  iret=nf90_put_var(ncid,varid(3),freq)
                  END IF
!
! Writes Triangles
!
                IF (GTYPE.EQ.UNGTYPE) THEN
                  iret=nf90_put_var(ncid,varid(4+extradim),TRIGP2)
                  END IF
!
!  Writes status map array at variable index 2+1+coordtype+idim-4
!
                IF (MAPSTAOUT.EQ.1) THEN 
                  idvarout=varid(3+extradim+(COORDTYPE-1)+MAPSTAOUT) 
                  start(1)=1
                  start(2)=1
                  count(1)=IXN-IX1+1
                  count(2)=IYN-IY1+1
                  IF (GTYPE.NE.UNGTYPE) THEN
                    iret=nf90_put_var(ncid,idvarout,MAPOUT(IX1:IXN,IY1:IYN), &
                                       (/start(1:2)/),(/count(1:2)/))
                  ELSE
                    iret=nf90_put_var(ncid,idvarout,MAPOUT(IX1:IXN,1),(/start(1)/),(/count(1)/))
                    ENDIF
                  call check_err(iret)
                  END IF
!
                WRITE (NDSO,973) FNAMENC

                END IF ! J.EQ.J1.OR.IFILE.EQ.2.OR.(.NOT.TOGETHER)


!
!  field(lon,lat,time)
!
                  iret = nf90_redef(ncid)
                  call check_err(iret)
                  DO I=1,NFIELD
                    ivar=ivar1+I
                    IF (COORDTYPE.EQ.1) THEN
                      iret = nf90_def_var(ncid,varnm(I), nf90_short, dimid(2:4+extradim), varid(ivar))
!/NC4                      IF (NCTYPE.EQ.4) iret = nf90_def_var_deflate(ncid, varid(ivar), 1, 1, deflate)
                    ELSE
                      dimfield(1)=dimid(2)
                      dimfield(2)=dimid(4)
                      dimfield(3)=dimid(5)
                      iret = nf90_def_var(ncid,varnm(I), nf90_short, dimfield(1:2+extradim), varid(ivar))
!/NC4                      IF (NCTYPE.EQ.4) iret = nf90_def_var_deflate(ncid, varid(ivar), 1, 1, deflate)
                      END IF

                    call check_err(iret)
                    iret=nf90_put_att(ncid,varid(ivar),'long_name',varnl(I))
                    iret=nf90_put_att(ncid,varid(ivar),'standard_name',varns(I))
                    call check_err(iret)
                    iret=nf90_put_att(ncid,varid(ivar),'units',unitvar(I))
                    call check_err(iret)
                    iret=nf90_put_att(ncid,varid(ivar),'_FillValue',NF90_FILL_SHORT)
                    call check_err(iret)
                    iret=nf90_put_att(ncid,varid(ivar),'scale_factor',FSC)
                    call check_err(iret)
                    iret=nf90_put_att(ncid,varid(ivar),'add_offset',0.)
                    call check_err(iret)
                    iret=nf90_put_att(ncid,varid(ivar),'valid_min',vmin)
                    call check_err(iret)
                    iret=nf90_put_att(ncid,varid(ivar),'valid_max',vmax)
                    call check_err(iret)
                    END DO
                  iret = nf90_enddef(ncid)
                  call check_err(iret)

!        
!  End of file creation 
!              


              ELSE  ! IERR.EQ.0
!
! Appends data to existing file
! WARNING: there is no check on the previous contents of the file
!
                CLOSE (NDSDAT)
                iret=NF90_OPEN (FNAMENC, NF90_WRITE, ncid)
                call check_err(iret)

                IF (GTYPE.NE.UNGTYPE) THEN
                  IF (FLAGLL) THEN
                    iret=NF90_INQ_DIMID (ncid, 'longitude', dimid(2))
                    iret=NF90_INQ_VARID (ncid, 'longitude', varid(1))
                    iret=NF90_INQ_DIMID (ncid, 'latitude', dimid(3))
                    iret=NF90_INQ_VARID (ncid, 'latitude', varid(2))
                  ELSE
                    iret=NF90_INQ_DIMID (ncid, 'x', dimid(2))
                    iret=NF90_INQ_VARID (ncid, 'x', varid(1))
                    iret=NF90_INQ_DIMID (ncid, 'y', dimid(3)) 
                    iret=NF90_INQ_VARID (ncid, 'y', varid(1))
                    END IF 
                  call check_err(iret)
                  END IF
                iret=NF90_INQ_DIMID (ncid, 'time', dimid(4+extradim))
                iret=NF90_INQUIRE_DIMENSION (ncid, dimid(4+extradim),len=n)
                call check_err(iret)
                iret=NF90_INQ_VARID (ncid, 'time', varid(3+extradim))
                IF (GTYPE.EQ.UNGTYPE) iret=NF90_INQ_VARID (ncid, 'tri', varid(4+extradim))
                call check_err(iret)
                IF (extradim.EQ.1) iret=NF90_INQ_DIMID (ncid, 'f', dimid(4))
                !DO I=1,NFIELD
                !  iret=NF90_INQ_VARID (ncid, varnm(I), varid(ivar1+I))
                !  call check_err(iret)
                !  END DO


!  
! new time step for existing file
!
                IF((J.EQ.J1.AND.TOGETHER).OR.(.NOT.TOGETHER).OR.(IFILE.EQ.2)) n=n+1
!
! updates variable index if all variables together or if first variable
!
                IF (n.EQ.1) THEN 

                  iret = nf90_redef(ncid)
                  call check_err(iret)

                  DO I=1,NFIELD
                    ivar=ivar1+I
                    IF (COORDTYPE.EQ.1) THEN
                      iret = nf90_def_var(ncid,varnm(I), nf90_short, dimid(2:4+extradim), varid(ivar))
!/NC4                      IF (NCTYPE.EQ.4) iret = nf90_def_var_deflate(ncid, varid(ivar), 1, 1, deflate)
                    ELSE
                      dimfield(1)=dimid(2)
                      dimfield(2)=dimid(4)
                      dimfield(3)=dimid(5)
                      iret = nf90_def_var(ncid,varnm(I), nf90_short, dimfield(1:2+extradim), varid(ivar))
!/NC4                      IF (NCTYPE.EQ.4) iret = nf90_def_var_deflate(ncid, varid(ivar), 1, 1, deflate)
                      END IF
                    call check_err(iret)

                    iret=nf90_put_att(ncid,varid(ivar),'long_name',varnl(I))
                    iret=nf90_put_att(ncid,varid(ivar),'standard_name',varns(I))
                    call check_err(iret)
                    iret=nf90_put_att(ncid,varid(ivar),'units',unitvar(I))
                    call check_err(iret)
                    iret=nf90_put_att(ncid,varid(ivar),'_FillValue',NF90_FILL_SHORT)
                    call check_err(iret)
                    iret=nf90_put_att(ncid,varid(ivar),'scale_factor',FSC)
                    call check_err(iret)
                    iret=nf90_put_att(ncid,varid(ivar),'add_offset',0.)
                    call check_err(iret)
                    iret=nf90_put_att(ncid,varid(ivar),'valid_min',vmin)
                    call check_err(iret)
                    iret=nf90_put_att(ncid,varid(ivar),'valid_max',vmax)
                    call check_err(iret)
                    END DO
                  iret = nf90_enddef(ncid)
                  call check_err(iret)
                ELSE 
                  DO I=1,NFIELD
                    ivar=ivar1+I
                    iret=NF90_INQ_VARID (ncid, varnm(I), varid(ivar))
                    END DO              
                  END IF !   n.EQ.1

                END IF  ! IERR.EQ.0

              nrec=n 
              
     
              iyc=TIME(1)/10000
              imc=(TIME(1)-iyc*10000)/100
              idc=TIME(1)-iyc*10000-100*imc
              ihc=TIME(2)/10000
              iminc=(TIME(2)-ihc*10000)/100
              isc=TIME(2)-ihc*10000-100*iminc

              iret=nf90_redef(ncid)
              iret=nf90_put_att(ncid,NF90_GLOBAL,'start_date',startdate)
              WRITE(stopdate,'(I4.4,A,5(I2.2,A))') iyc,'-',imc,'-',idc,'T',ihc,':',iminc,':',isc,'Z' 
              iret=nf90_put_att(ncid,NF90_GLOBAL,'stop_date',stopdate)
              iret=nf90_enddef(ncid)


              timenc=DBLE(julday(idc,imc,iyc))+(DBLE(ihc)+(DBLE(iminc)+(DBLE(isc)/60.))/60.)/24.
              Jday0=julday(1,1,1990)
              timenc=timenc-Jday0

         
              WRITE(NDSO,'(A,I6,A,I6,A,I4,X,I2,X,I2,X,I2,X,I2)')  &
                      'Writing new record number ',n,' out of ',nrec,& 
                      ' for date:',iyc,imc,idc,ihc,iminc
!
! Defines starting point and size of arrays to be written
!
              start(1)=1
              start(2)=1
              start(3)=1
              start(4)=1
!
! Sets time index 
!
              start(3+1-COORDTYPE+extradim)=n
              count(1)=IXN-IX1+1
              count(2)=IYN-IY1+1
              count(3)=1
              count(4)=1
              start1D(1)=1
              start1D(2)=n
              count1D(1)=IXN-IX1+1
              count1D(2)=1
!  
! Puts time in NetCDF file
!  
              IF((J.EQ.J1.AND.TOGETHER).OR.(.NOT.TOGETHER).OR.(IFILE.EQ.2)) THEN
                ivar1=3+extradim+(COORDTYPE-1)+MAPSTAOUT
                iret=nf90_put_var(ncid,varid(3+extradim),timenc,(/n/))
                call check_err(iret)
              END IF
!
! Puts field(s) in NetCDF file
!
              
! NFIELD=3
              IF ( NFIELD.EQ.3 ) THEN 
                DO IX=IX1, IXN
                  DO IY=IY1, IYN
                    IF ( MAPSTA(IY,IX) .LE. 0 .OR. XX(IX,IY) .EQ. UNDEF ) THEN
                      MXX(IX,IY) = MFILL
                      MYY(IX,IY) = MFILL
                      MXY(IX,IY) = MFILL
                    ELSE
                      MXX(IX,IY) = NINT(X1(IX,IY)/FSC)
                      MYY(IX,IY) = NINT(X2(IX,IY)/FSC)
                      MXY(IX,IY) = NINT(XY(IX,IY)/FSC)
                      END IF
                    END DO
                  END DO
                iret=nf90_put_var(ncid,varid(ivar1+1),              &
                          MXX(IX1:IXN,IY1:IYN),(/start(1:3)/),(/count(1:3)/))
                call check_err(iret)
                iret=nf90_put_var(ncid,varid(ivar1+2),            &
                          MYY(IX1:IXN,IY1:IYN),(/start(1:3)/),(/count(1:3)/))
                call check_err(iret)
                iret=nf90_put_var(ncid,varid(ivar1+3),            &
                          MXY(IX1:IXN,IY1:IYN),(/start(1:3)/),(/count(1:3)/))
                call check_err(iret)
! NFIELD=2
              ELSE IF (NFIELD.EQ.2 ) THEN 
! extradim=0
                IF (extradim.EQ.0) THEN   
                  DO IX=IX1, IXN
                    DO IY=IY1, IYN
                      IF ( MAPSTA(IY,IX) .LE. 0 .OR. XX(IX,IY) .EQ. UNDEF ) THEN
                        MXX(IX,IY) = MFILL
                        MYY(IX,IY) = MFILL
                      ELSE
                        MXX(IX,IY) = NINT(XX(IX,IY)/FSC)
                        MYY(IX,IY) = NINT(XY(IX,IY)/FSC)
                        END IF
                      END DO
                    END DO
                  iret=nf90_put_var(ncid,varid(ivar1+1),             &
                            MXX(IX1:IXN,IY1:IYN),(/start(1:3)/),(/count(1:3)/))
                  call check_err(iret)
                  iret=nf90_put_var(ncid,varid(ivar1+2),           &
                            MYY(IX1:IXN,IY1:IYN),(/start(1:3)/),(/count(1:3)/))
                  call check_err(iret)
! extradim=1
                ELSE
                  start(3+1-COORDTYPE)=0
                  DO IK=I1F,I2F
                    start(3+1-COORDTYPE)=start(3+1-COORDTYPE)+1
                    DO IX=IX1, IXN
                      DO IY=IY1, IYN
                        IF ( MAPSTA(IY,IX) .LE. 0 .OR.XXK(IX,IY,IK) .EQ. UNDEF ) THEN
                          MXX(IX,IY) = MFILL
                          MYY(IX,IY) = MFILL
                        ELSE
                          MXX(IX,IY) = NINT(XXK(IX,IY,IK)/FSC)
                          MYY(IX,IY) = NINT(XYK(IX,IY,IK)/FSC)
                          END IF
                        END DO
                      END DO
                    iret=nf90_put_var(ncid,varid(ivar1+1),               &
                            MXX(IX1:IXN,IY1:IYN),(/start(1:4)/),(/count(1:4)/))
                    iret=nf90_put_var(ncid,varid(ivar1+2),             &
                            MYY(IX1:IXN,IY1:IYN),(/start(1:4)/),(/count(1:4)/))
                    END DO
                  END IF  ! extradim
! NFIELD=1
                ELSE 
! extradim=0
                  IF (extradim.EQ.0) THEN   
                    DO IX=IX1, IXN
                      DO IY=IY1, IYN
                        IF ( MAPSTA(IY,IX) .LE. 0 .OR.X1(IX,IY) .EQ. UNDEF ) THEN
                          MX1(IX,IY) = MFILL
                        ELSE
                          MX1(IX,IY) = NINT(X1(IX,IY)/FSC)
                          END IF
                        END DO
                      END DO
                    iret=nf90_put_var(ncid,varid(ivar1+1),               &
                            MX1(IX1:IXN,IY1:IYN),(/start(1:3)/),(/count(1:3)/))
                    call check_err(iret)
! extradim=1
                  ELSE
                    start(3+1-COORDTYPE)=0
                    DO IK=I1F,I2F
                      start(3+1-COORDTYPE)=start(3+1-COORDTYPE)+1
                      DO IX=IX1, IXN
                        DO IY=IY1, IYN
                          IF ( MAPSTA(IY,IX) .LE. 0 .OR.XK(IX,IY,IK) .EQ. UNDEF ) THEN
                            MX1(IX,IY) = MFILL
                          ELSE
                            MX1(IX,IY) = NINT(XK(IX,IY,IK)/FSC)
                            END IF
                          END DO
                        END DO
                      iret=nf90_put_var(ncid,varid(ivar1+1),               &
                          MX1(IX1:IXN,IY1:IYN),(/start(1:4)/),(/count(1:4)/))
                      call check_err(iret)
                      END DO
                    END IF   ! extradim
                  END IF   ! NFIELD
                ivar1=ivar1+NFIELD
!
                iret=nf90_close(ncid)
                call check_err(iret)
      
!
! End of files loop (bulk and spectral file)
!
              END DO   ! IFILE=1,NFILE


!
!
! ... End of fields loop
!
          END IF  ! FLREQ(J)

!
!  Loop over IPART for partition variables
!
        IF ((J.GE.17).AND.(J.LE.22)) THEN
560       CONTINUE
          IF (INDEXIPART.LT.NBIPART) THEN
            INDEXIPART=INDEXIPART+1
            IF (TABIPART(INDEXIPART).EQ.-1) GOTO 560      
            IPART=TABIPART(INDEXIPART)      
            GOTO 555
            END IF
        ELSE
          INDEXIPART=1
          END IF
      

        END DO  ! J=1, NOGRD
!
      RETURN
!
! Error escape locations
!
  800 CONTINUE
      WRITE (NDSE,1000) IERR
      CALL EXTCDE (2)
!
! Formats
!
  973 FORMAT ( 'NEW NetCDF file was created ',A)
  999 FORMAT (/' *** WAVEWATCH III ERROR IN W3EXNC :'/                &
               '     PLEASE UPDATE FIELDS !!! '/)
!
 1000 FORMAT (/' *** WAVEWATCH III ERROR IN W3EXNC : '/               &
               '     ERROR IN OPENING OUTPUT FILE'/                   &
               '     IOSTAT =',I5/)
!
!/T 9000 FORMAT (' TEST W3EXNC : FLAGS :',40L2)
!/T 9001 FORMAT (' TEST W3EXNC : ITPYE :',I4/                         &
!/T              '             IX1/N/S :',3I4/                        &
!/T              '             IY1/N/S :',3I4/                        &
!/T              '       SCALE, VECTOR :',2L2/                        &
!/T              '              NDSDAT :',I4)
!
!/T 9012 FORMAT (' TEST W3EXNC : BLOK PARS    : ',3I4)
!/T 9014 FORMAT ('           BASE NAME : ',A)
!
!/T 9020 FORMAT (' TEST W3EXNC : OUTPUT FIELD : ',A)
!/



!/ End of W3EXNC ----------------------------------------------------- /
!/
      END SUBROUTINE W3EXNC




!--------------------------------------------------------------------------    
      SUBROUTINE W3CRNC (ncfile, ncid, dimid, dimln, varid, name,varnl,varns,fsc, &
                           MFILL,UNITVAR,vmin,vmax,COORDTYPE,  &
                           extradim, NCTYPE, mapstaout )
      USE W3GDATMD
      USE NETCDF
      USE W3ODATMD, ONLY: NDSO, NDSE, NDST, NOGRD

      implicit none
      


      REAL, INTENT(IN)                  :: FSC
      INTEGER, INTENT(IN)               :: vmin,vmax,extradim
      INTEGER, INTENT(IN)               :: MFILL, NCTYPE
      character*(*), INTENT(IN)         :: ncfile,name(3),varnl(3), &
                                           varns(3),UNITVAR(3)
      integer, INTENT(OUT)              :: ncid
      integer, INTENT(OUT)              :: dimid(6)
      integer, INTENT(IN)               :: dimln(6)
      integer, INTENT(OUT)              :: varid(300)
      INTEGER, INTENT(IN)               :: coordtype, mapstaout
!
!   Local variables
!
      INTEGER                           :: I,ivar,iret,dimtri(2), deflate=1
      CHARACTER                         :: attname*120,attval*120
      INTEGER                           :: icode,strl,strl2
      REAL,DIMENSION(:,:), ALLOCATABLE  :: lon1, lat1


!      
! Creation in netCDF3 or netCDF4
!

      IF(NCTYPE.EQ.3)  iret = nf90_create(ncfile, NF90_CLOBBER, ncid)
!/NC4      IF(NCTYPE.EQ.4)  iret = nf90_create(ncfile, NF90_NETCDF4, ncid)
      call check_err(iret)
!
! Define dimensions
!
      iret = nf90_def_dim(ncid, 'level', dimln(1), dimid(1))

!
! Structured case
!
      IF (coordtype.EQ.1) THEN 
        IF (FLAGLL) THEN
          iret = nf90_def_dim(ncid, 'longitude', dimln(2), dimid(2))
          iret = nf90_def_dim(ncid, 'latitude', dimln(3), dimid(3))
        ELSE                     
          iret = nf90_def_dim(ncid, 'x', dimln(2), dimid(2))
          iret = nf90_def_dim(ncid, 'y', dimln(3), dimid(3))
          END IF
         call check_err(iret)
      
!
! Unstructured case
!
      ELSE
        iret = nf90_def_dim(ncid, 'node', dimln(2), dimid(2))
        iret = nf90_def_dim(ncid, 'element', dimln(3), dimid(3))
        call check_err(iret)
      ENDIF
!
!


      IF (extradim.EQ.1) THEN
        iret = nf90_def_dim(ncid, 'f', dimln(4), dimid(4))
        call check_err(iret)
      ENDIF

      iret = nf90_def_dim(ncid, 'time',nf90_unlimited, dimid(4+extradim))
      call check_err(iret)

      IF (coordtype.EQ.2) THEN 
        iret = nf90_def_dim(ncid, 'noel',3, dimid(5+extradim))
        call check_err(iret)
      ENDIF

      
!
!     define variables
!
      IF (FLAGLL) THEN 
!longitude
        iret = nf90_def_var(ncid, 'longitude', nf90_float, dimid(2), varid(1))
!/NC4        IF (NCTYPE.EQ.4) iret = nf90_def_var_deflate(ncid, varid(1), 1, 1, deflate)
        iret=nf90_put_att(ncid,varid(1),'units','degree_east')
        iret=nf90_put_att(ncid,varid(1),'long_name','longitude')
        iret=nf90_put_att(ncid,varid(1),'standard_name','longitude')
        iret=nf90_put_att(ncid,varid(1),'valid_min',-180.0)
        iret=nf90_put_att(ncid,varid(1),'valid_max',180.)
!latitude
        IF (coordtype.EQ.1) THEN
          iret = nf90_def_var(ncid, 'latitude', nf90_float, dimid(3), varid(2))
!/NC4          IF (NCTYPE.EQ.4) iret = nf90_def_var_deflate(ncid, varid(2), 1, 1, deflate)
        ELSE
          iret = nf90_def_var(ncid, 'latitude', nf90_float, dimid(2), varid(2))
!/NC4          IF (NCTYPE.EQ.4) iret = nf90_def_var_deflate(ncid, varid(2), 1, 1, deflate)
          END IF
        iret=nf90_put_att(ncid,varid(2),'units','degree_north')
        iret=nf90_put_att(ncid,varid(2),'long_name','latitude')
        iret=nf90_put_att(ncid,varid(2),'standard_name','latitude')
        iret=nf90_put_att(ncid,varid(2),'valid_min',-90.0)
        iret=nf90_put_att(ncid,varid(2),'valid_max',90.)

! FLAGLL
      ELSE 
!x
        iret = nf90_def_var(ncid, 'x', nf90_float, dimid(2), varid(1))
!/NC4        IF (NCTYPE.EQ.4) iret = nf90_def_var_deflate(ncid, varid(1), 1, 1, deflate)
        iret=nf90_put_att(ncid,varid(1),'units','m')
        iret=nf90_put_att(ncid,varid(1),'long_name','x')
!y
        IF (coordtype.EQ.1) THEN
          iret = nf90_def_var(ncid, 'y', nf90_float, dimid(3), varid(2))
!/NC4          IF (NCTYPE.EQ.4) iret = nf90_def_var_deflate(ncid, varid(2), 1, 1, deflate)
        ELSE
          iret = nf90_def_var(ncid, 'y', nf90_float, dimid(2), varid(2))
!/NC4          IF (NCTYPE.EQ.4) iret = nf90_def_var_deflate(ncid, varid(2), 1, 1, deflate)
          END IF
        iret=nf90_put_att(ncid,varid(2),'units','m')
        iret=nf90_put_att(ncid,varid(2),'long_name','y')

        END IF  ! FLAGLL

      iret=nf90_put_att(ncid,varid(1),'axis','X')    
      iret=nf90_put_att(ncid,varid(2),'axis','Y')

!
! frequency
!
      if (extradim.EQ.1) THEN
        iret = nf90_def_var(ncid, 'f', nf90_float, dimid(4), varid(3))
!/NC4        IF (NCTYPE.EQ.4) iret = nf90_def_var_deflate(ncid, varid(3), 1, 1, deflate)
        CALL check_err(iret)
        iret=nf90_put_att(ncid,varid(3),'long_name','wave_frequency')
        call check_err(iret)
        iret=nf90_put_att(ncid,varid(3),'standard_name','wave_frequency')
        call check_err(iret)
        iret=nf90_put_att(ncid,varid(3),'units','s-1')
        call check_err(iret)
        iret=nf90_put_att(ncid,varid(3),'axis','Hz')
        call check_err(iret)
        END IF


!
!  time
!
      iret = nf90_def_var(ncid, 'time', nf90_double, dimid(4+extradim), varid(3+extradim))
!/NC4      IF (NCTYPE.EQ.4) iret = nf90_def_var_deflate(ncid, varid(3+extradim), 1, 1, deflate)
      call check_err(iret)
      iret=nf90_put_att(ncid,varid(3+extradim),'long_name','julian day (UT)')
      call check_err(iret)
      iret=nf90_put_att(ncid,varid(3+extradim),'standard_name','time')
      call check_err(iret)
      iret=nf90_put_att(ncid,varid(3+extradim),'units','days since 1990-01-01T00:00:00Z')
      call check_err(iret)
      iret=nf90_put_att(ncid,varid(3+extradim),'conventions', &
        'relative julian days with decimal part (as parts of the day )')
      iret=nf90_put_att(ncid,varid(3+extradim),'axis','T')
      call check_err(iret)
 
!
! triangles for irregular grids
!
      IF (COORDTYPE.EQ.2) THEN
        ivar=3+extradim+1
        dimtri(1)=dimid(4+extradim+1)
        dimtri(2)=dimid(3)
        iret = nf90_def_var(ncid, 'tri', nf90_int, dimtri, varid(ivar))
!/NC4        IF (NCTYPE.EQ.4) iret = nf90_def_var_deflate(ncid, varid(ivar), 1, 1, deflate)
        END IF
!
!  Status map: useful for grid combination
!
      IF (MAPSTAOUT.EQ.1) THEN 
        ivar=3+extradim+(COORDTYPE-1)+1
        IF (COORDTYPE.EQ.1) THEN ! structured
          iret = nf90_def_var(ncid,'MAPSTA', nf90_short,(/ dimid(2) , dimid(3) /), varid(ivar)) 
!/NC4          IF (NCTYPE.EQ.4) iret = nf90_def_var_deflate(ncid, varid(ivar), 1, 1, deflate)
        ELSE
          iret = nf90_def_var(ncid,'MAPSTA', nf90_short,(/ dimid(2) /), varid(ivar)) 
!/NC4          IF (NCTYPE.EQ.4) iret = nf90_def_var_deflate(ncid, varid(ivar), 1, 1, deflate)
          END IF
        iret=nf90_put_att(ncid,varid(ivar),'long_name','status map')
        iret=nf90_put_att(ncid,varid(ivar),'standard_name','status map')
        iret=nf90_put_att(ncid,varid(ivar),'units','1')
        call check_err(iret)
        iret=nf90_put_att(ncid,varid(ivar),'valid_min',-32)
        call check_err(iret)
        iret=nf90_put_att(ncid,varid(ivar),'valid_max',32)
        call check_err(iret)
        END IF

!
! Global attributes
!
      open(unit=994,file='NC_globatt.inp',status='old',iostat=icode)
      IF (ICODE.EQ.0) THEN
      DO WHILE (icode.EQ.0)
       read(994,'(a)',iostat=icode) attname
       read(994,'(a)',iostat=icode) attval
       IF (ICODE.EQ.0) THEN
         strl=LEN_TRIM(attname)
         strl2=LEN_TRIM(attval)
         iret=nf90_put_att(ncid,NF90_GLOBAL,attname(1:strl),attval(1:strl2))
         END IF
       END DO
      ENDIF
      CLOSE(994)
      iret=nf90_put_att(ncid,NF90_GLOBAL,'product_name' ,TRIM(ncfile))   
      iret=nf90_put_att(ncid,NF90_GLOBAL,'area',TRIM(GNAME))
      return
      END SUBROUTINE W3CRNC 


!--------------------------------------------------------------------------
!--------------------------------------------------------------------------

      subroutine check_err(iret)
   
      USE NETCDF

      implicit none

      integer iret

      if (iret .ne. NF90_NOERR) then
         print *, nf90_strerror(iret)
         stop
      endif
      return
      END subroutine check_err
!--------------------------------------------------------------------------
!--------------------------------------------------------------------------

       function lnblnk(s)
       character*(*) s
       integer lnblnk

       lnblnk = index(s, ' ') - 1
       if (lnblnk.lt.0) lnblnk = 0

       return
       END function lnblnk


!--------------------------------------------------------------------------
!--------------------------------------------------------------------------



!/
!/ End of W3OUNF ----------------------------------------------------- /
!/
      END PROGRAM W3OUNF

  

<|MERGE_RESOLUTION|>--- conflicted
+++ resolved
@@ -1578,13 +1578,8 @@
               I2F=P2MSF(3)
               DO IK=P2MSF(2),P2MSF(3)
                 CALL W3S2XY ( NSEA, NSEA, NX+1,NY,P2SMS(:,IK),MAPSF, XX )
-<<<<<<< HEAD
-!                XK(:,:,IK)=XX
-                WHERE ( XX.GE.0.) XX = ALOG10(XX+0.01)
-=======
                 WHERE ( XX.GE.0.) XX = ALOG10(XX+0.01)
                 XK(:,:,IK)=XX
->>>>>>> 57574624
                 END DO
               END IF
 
