--- conflicted
+++ resolved
@@ -362,16 +362,6 @@
              DELI1= MIN (1. ,XI-FLOAT(IND))
              DELI2= 1. - DELI1
              FW =FWTABLE(IND)*DELI2+FWTABLE(IND+1)*DELI1
-<<<<<<< HEAD
-             DTURB=-1.* FTURB*FW*UORB/GRAV
-           ELSE ! so case of IC2PARS(2).LE.0.
-             DTURB = 0.
-           END IF ! IF (IC2PARS(2).GT.0.)  
-
-           DO IK=1, NK
-             DVISC = -1. *IC2PARS(6) * WN(IK) * SQRT(VISCM* SIG(IK) / 2.) 
-             D1D(IK) = PTURB*DTURB*SIG(IK)**2 +  PVISC*DVISC
-=======
              DTURB= FTURB*FW*UORB/GRAV
            ELSE ! so case of IC2PARS(2).LE.0.
              DTURB = 0.
@@ -382,7 +372,6 @@
            DO IK=1, NK
              DVISC = IC2PARS(6) * WN(IK) * SQRT(VISCM* SIG(IK) / 2.) 
              D1D(IK) = -1.*(PTURB*MAX(DTURB*SIG(IK)**2,DVISC) + PVISC*DVISC)
->>>>>>> 87028a4f
              END DO
            END IF !  IF (IC2PARS(1).GT.0.5)
 
