#include "w3macros.h"
!/ ------------------------------------------------------------------- /
      MODULE WMINITMD
!/
!/                  +-----------------------------------+
!/                  | WAVEWATCH III           NOAA/NCEP |
!/                  |           H. L. Tolman            |
!/                  |                        FORTRAN 90 |
!/                  | Last update :         27-May-2014 |
!/                  +-----------------------------------+
!/
!/    13-Jun-2005 : Origination.                        ( version 3.07 )
!/                  See subroutine for update log.
!/    29-May-2009 : Preparing distribution version.     ( version 3.14 )
!/    30-Oct-2009 : Implement run-time grid selection.  ( version 3.14 )
!/                  (W. E. Rogers & T. J. Campbell, NRL)
!/    16-Aug-2010 : Adding NTRMAX to unify NTRACE.      ( version 3.14 )
!/    06-Dec-2010 : Change from GLOBAL (logical) to ICLOSE (integer) to
!/                  specify index closure for a grid.   ( version 3.14 )
!/                  (T. J. Campbell, NRL)
!/    05-Sep-2011 : Distribute HQFAC anf HPFAC to idle processors for
!/                  use in WMGRIDMD.                    ( version 4.05 )
!/    07-Mar-2012 : Adding TNAMES to avoid read warn.   ( version 4.07 )
!/                  Adjust allocation INPMAP and IDINP.
!/    12-Mar-2012 : Fixing format 9061.                 ( version 3.14 )
!/                  Use MPI_COMM_NULL for checks instead of fixed '-1'.
!/    28-Jul-2012 : Initialize FLGR2 properly.          ( version 4.08 )
!/                  Tom Durrant's fix, but moved to allocation.
!/    28-Nov-2012 : Bug fix: Distribute to idle processors the grid data
!/                  required for regridding.            ( version 4.08 )
!/                  (T. J. Campbell, NRL)
!/    02-Sep-2012 : Set up for > 999 test files.        ( version 4.10 )
!/                  Set up output for  > 999 procs.
!/    03-Sep-2012 : Output of initilization time.       ( version 4.10 )
!/                  Switch test file on/off (TSTOUT)
!/    18-Dec-2013 : Adding error checking for FLAGLL    ( version 4.16 )
!/    28-Jan-2014 : Add memory hwm to profiling.        ( version 5.00 )
!/    04-Feb-2014 : Switched clock to DATE_AND_TIME     ( version 4.18 )
!/                  (A. Chawla and Mark Szyszka) 
!/    27-May-2014 : Bug fix prf file name.              ( version 5.02 )
!/    DD-MMM-YYYY : Add ESMF override for STIME & ETIME ( version 5.XX )
!/                  (T. J. Campbell, NRL)
!/
!/    Copyright 2009-2014 National Weather Service (NWS),
!/       National Oceanic and Atmospheric Administration.  All rights
!/       reserved.  WAVEWATCH III is a trademark of the NWS. 
!/       No unauthorized use without permission.
!/
!  1. Purpose :
!
!     Initialization of the multi-grid wave model. As a preparation
!     for coupled modeling, all initialization, including the 
!     processing of the input file has ben included in the routine.
!
!  2. Variables and types :
!
!      Name      Type  Scope    Description
!     ----------------------------------------------------------------
!      NTRMAX    Int.  Local    Maximum number of subroutine trace
!                               printouts (NTRACE in subr. ITRACE).
!     ----------------------------------------------------------------
!
!  3. Subroutines and functions :
!
!      Name      Type  Scope    Description
!     ----------------------------------------------------------------
!      WMINIT    Subr. Public   Wave model initialization.
!     ----------------------------------------------------------------
!
!  4. Subroutines and functions used :
!
!     See subroutine documentation.
!
!  5. Remarks :
!
!  6. Switches :
!
!     See subroutine documentation.
!
!  7. Source code :
!
!/ ------------------------------------------------------------------- /
      PUBLIC
!/
      INTEGER, PRIVATE        :: NTRMAX = 1000
!/
      CONTAINS
!/ ------------------------------------------------------------------- /
      SUBROUTINE WMINIT ( IDSI, IDSO, IDSS, IDST, IDSE, IFNAME,       &
                          MPI_COMM, PREAMB )
!/
!/                  +-----------------------------------+
!/                  | WAVEWATCH III           NOAA/NCEP |
!/                  |           H. L. Tolman            |
!/                  |                        FORTRAN 90 |
!/                  | Last update :         27-May-2014 |
!/                  +-----------------------------------+
!/
!/    13-Jun-2005 : Origination.                        ( version 3.07 )
!/    28-Dec-2005 : Add static nesting.                 ( version 3.08 )
!/    25-May-2006 : Add overlapping grids.              ( version 3.09 )
!/    26-Jun-2006 : Add output type 6.                  ( version 3.09 )
!/    29-Jun-2006 : Adding file name preamble.          ( version 3.09 )
!/    09-Aug-2006 : Unified point output added.         ( version 3.10 )
!/    14-Oct-2006 : Adding separate input grids.        ( version 3.10 )
!/    03-Nov-2006 : Adding wave field separation.       ( version 3.10 )
!/    02-Feb-2007 : Adding FLAGST initialization.       ( version 3.10 )
!/    21-Jun-2007 : Dedicated output processes.         ( version 3.11 )
!/    29-May-2009 : Preparing distribution version.     ( version 3.14 )
!/    30-Oct-2009 : Implement run-time grid selection.  ( version 3.14 )
!/                  (W. E. Rogers & T. J. Campbell, NRL)
!/    16-Aug-2010 : Adding NTRMAX to unify NTRACE.    ( version 3.14.5 )
!/    21-Sep-2010 : Adding coupling output              ( version 3.14-Ifremer)
!/    06-Dec-2010 : Change from GLOBAL (logical) to ICLOSE (integer) to
!/                  specify index closure for a grid.   ( version 3.14 )
!/                  (T. J. Campbell, NRL)
!/    28-Jul-2012 : Initialize FLGR2 properly.          ( version 4.08 )
!/                  Tom Durant's fix, but moved to allocation.
!/    28-Nov-2012 : Bug fix: Distribute to idle processors the grid data
!/                  required for regridding.            ( version 4.08 )
!/                  (T. J. Campbell, NRL)
!/    02-Sep-2012 : Set up for > 999 test files.        ( version 4.10 )
!/                  Set up output for  > 999 procs.
!/    03-Sep-2012 : Output of initilization time.       ( version 4.10 )
!/                  Switch test file on/off (TSTOUT)
!/    28-Nov-2012 : Bug fix: Distribute to idle processors the grid data
!/                  required for regridding.            ( version 4.08 )
!/                  (T. J. Campbell, NRL)
!/    15-Apr-2013 : Changes the reading of output fields( version 4.10 )
!/                  (F. Ardhuin) 
!/    28-Jan-2014 : Add memory hwm to profiling.        ( version 5.00 )
!/    27-May-2014 : Bug fix prf file name.              ( version 5.02 )
<<<<<<< HEAD
!/    17-Sep-2014 : Read mod_def before inp file        ( version 5.xx )
!/    DD-MMM-YYYY : Add ESMF override for STIME & ETIME ( version 5.XX )
!/                  (T. J. Campbell, NRL)
=======
!/    17-Sep-2014 : Read mod_def before inp file        ( version 5.03 )
>>>>>>> 4eee4e7b
!/
!  1. Purpose :
!
!     Initialize multi-grid version of WAVEWATCH III.
!
!  2. Method :
!
!  3. Parameters :
!
!     Parameter list
!     ----------------------------------------------------------------
!       IDSI    Int.   I   Unit number for input file.
!       IDSO    Int.   I   Unit number for output file.
!       IDSS    Int.   I   Unit number for "screen" output. Switch off
!                          by setting equal to IDSO.
!       IDST    Int.   I   Unit number for test output.
!       IDSE    Int.   I   Unit number for error output.
!       IFNAME  Char   I   File name for input file.
!      MPI_COMM Int.   I   MPI communicator to be used.
!       PREAMB  Char   I   File name preamble (optiona).
!     ----------------------------------------------------------------
!
!  4. Subroutines used :
!
!      Name      Type  Module   Description
!     ----------------------------------------------------------------
!      W3NMOD    Subr. W3GDATMD Data structure initialization.
!      W3DIMX    Subr.   Id.    Set grid arrays.
!      W3DIMS    Subr.   Id.    Set grid arrays.
!      W3SETG    Subr.   Id.    Point to grid/model.
!      W3NDAT    Subr. W3WDATMD Data structure initialization.
!      W3SETW    Subr.   Id.    Point to grid/model.
!      W3NAUX    Subr. W3ADATMD Data structure initialization.
!      W3SETA    Subr.   Id.    Point to grid/model.
!      W3NOUT    Subr. W3ODATMD Data structure initialization.
!      W3SETO    Subr.   Id.    Point to grid/model.
!      W3NINP    Subr. W3IDATMD Data structure initialization.
!      W3SETI    Subr.   Id.    Point to grid/model.
!      W3DIMI    Subr.   Id.    Allocate grid/model.
!      WMNDAT    Subr. WMMDATMD Data structure initialization.
!      WMSETM    Subr.   Id.    Point to grid/model.
!      WMDIMD    Subr.   Id.    Allocate array space.
!      W3FLDO    Subr. W3FLDSMD Open input data file.
!      W3IOGR    Subr. W3IOGRMD Reading of model definition file.
!      W3INIT    Subr. W3INITMD Model intiailization.
!      WMGLOW    Subr. WMGRIDMD Lower rank grid dependencies.
!      WMGEQL    Subr.   Id.    Same rank grid dependencies.
!      WMGHGH    Subr.   Id.    Higher rank grid dependencies.
!      RESPEC    Subr.   Id.    Spectral conversion flags.
!      WMIOBS    Subr. WMINIOMD Stage boundary data.
!      WMIOBG    Subr.   Id.    Gather boundary data.
!      WMIOBF    Subr.   Id.    Finalize staging in WMIOBS.
!      WMUINI    Subr. WMUNITMD Initialize dynamic unit assignment,
!      WMUDMP    Subr.   Id.    Dump dynamic unit data,
!      WMUSET    Subr.   Id.    Set unit number data.
!      WMUGET    Subr.   Id.    Get a unit number.
!      WMUINQ    Subr.   Id.    Update unit number info.
!      WMIOPP    Subr. WMIOPOMD Initialize unified point output.
!      ITRACE    Subr. W3SERVMD Initialize subroutine tracing.
!      STRACE    Subr.   Id.    Subroutine tracing.
!      EXTCDE    Subr.   Id.    Program abort.
!      WWDATE    Subr.   Id.    System date.
!      WWTIME    Subr.   Id.    System time.
!      NEXTLN    Subr.   Id.    Find next input line in file.
!      PRINIT    Subr.   Id.    Profiling routine ( !/MPRF )
!      PRTIME    Subr.   Id.    Profiling routine ( !/MPRF )
!      STME21    Subr. W3TIMEMD Convert time to string.
!      DSEC21    Func.   Id.    Difference between times.
!      TICK21    Subr.   Id.    Advance the clock.
!      W3READFLGRD Subr. W3IOGOMD Reads flags or namelist for output fields
!
!      MPI_COMM_SIZE, CALL MPI_COMM_RANK, MPI_BARRIER, MPI_COMM_GROUP,
!      MPI_GROUP_INCLUDE, MPI_COMM_CREATE, MPI_GROUP_FREE, MPI_BCAST
!                Subr. mpif.h   Standard MPI routines.
!     ----------------------------------------------------------------
!
!  5. Called by :
!
!      Name      Type  Module   Description
!     ----------------------------------------------------------------
!      W3MLTI    Prog.   N/A    Multi-grid model driver.
!      ....                     Any coupled model.
!     ----------------------------------------------------------------
!
!  6. Error messages :
!
!     See formats 1000 and following, or escape locations 2000 and
!     following.
!
!  7. Remarks :
!
!     - When running regtests in cases where disk is non-local 
!       (i.e. NFS used), there can be a huge improvment in compute
!       time by using /var/tmp/ for log files. 
!       See commented line at "OPEN (MDSO,FILE=..."
!
!     - IDFLDS dimensioning is hardwired as IDFLDS(-7:7) where lowest possible 
!       value of JFIRST is JFIRST=-7
!
!  8. Structure :
!
!     --------------------------------------------------------------
!      1.  Multi-grid model intializations
!        a Unit numbers
!        b Subroutine tracing                            ( ITRACE )
!        c Input file
!        d Log and test files
!        e Initial and test output
!      2.  Set-up of data structures and I/O
!        a Get number of grids
!        b Set up data structures
!                 ( W3NMOD, W3NDAT, W3NAUX, W3NOUT, W3NINP, WMNDAT )
!        c Set up I/O for individual models
!      3.  Get individual grid information
!        a Read data
!        b Assign input file numbers.
!        c Set rank and group data
!        d Unified point output file.                    ( W3IOGR )
!        e Output
!      4.  Model run time information and settings
!      5.  Output requests
!        a Loop over types for unified output
!        ---------------------------------------------------
!        b Process standard line
!        c Type 1: fields of mean wave parameters
!        d Type 2: point output
!        e Type 3: track output
!        f Type 4: restart files (no additional data)
!        g Type 5: nesting data (no additional data)
!        h Type 6: wave field data (dummy for now)
!        i Set all grids to unified output
!        ---------------------------------------------------
!        j Endless loop for correcting output per grid
!        ---------------------------------------------------
!          Test grid name and output number
!        k Process standard line
!        l Type 1: fields of mean wave parameters
!        m Type 2: point output
!        n Type 3: track output
!        o Type 6: partitioning output
!        p Type 7: coupling output
!        ---------------------------------------------------
!      6.  Read moving grid data
!      7.  Work load distribution
!        a Initialize arrays
!        b Set communicators and ALLPRC array
!        c Set MODMAP and LOADMP arrays
!        d Warnings
!      8.  Actual initializations
!        a Loop over models for per-model initialization
!           1 Wave model                                 ( W3INIT )
!           2 Data files                                 ( W3FLDO )
!           3 Grid status indicator and model times
!           3 Grid data for processors that are NOT used.
!           5 Test output
!        b Input data files.
!        c Inter model initialization
!           1 Set spectral conversion flags              ( WMRSPC )
!           2 Prepare unified point output               ( WMIOPO )
!           3 Relation to lower ranked grids
!                                ( WMGLOW, WMIOBS, WMIOBG, WMIOBF )
!           4 Relation to same ranked grids              ( WMGEQL )
!           5 Relation to higher ranked grids            ( WMGHGH )
!           6 Output
!     --------------------------------------------------------------
!
!  9. Switches :
!
!       !/SHRD  Switch for shared / distributed memory architecture.
!       !/DIST  Id.
!       !/MPI   Id.
!                            
!       !/MGW   Moving grid wind correction.
!       !/MGP   Moving grid propagation correction.
!
!       !/O10   Enable output identifying start and end of routine
!      
!       !/F90  FORTRAN 90 specific extensions.
!
!       !/S     Enable subroutine tracing.
!       !/T     Enable test output.
!       !/MPRF  Profiling.
!
! 10. Source code :
!
!/ ------------------------------------------------------------------- /
      USE CONSTANTS
!/
      USE W3GDATMD, ONLY: W3NMOD, W3DIMX, W3DIMS, W3SETG
      USE W3WDATMD, ONLY: W3NDAT, W3SETW
      USE W3ADATMD, ONLY: W3NAUX, W3SETA
      USE W3ODATMD, ONLY: W3NOUT, W3SETO
      USE W3IDATMD, ONLY: W3NINP, W3SETI, W3DIMI
      USE WMMDATMD, ONLY: WMNDAT, WMSETM, WMDIMD
!
      USE W3FLDSMD, ONLY: W3FLDO
      USE W3IOGOMD, ONLY: W3READFLGRD 
      USE W3IOGRMD, ONLY: W3IOGR
      USE W3INITMD, ONLY: W3INIT
      USE WMGRIDMD, ONLY: WMRSPC, WMGLOW, WMGEQL, WMGHGH
      USE WMINIOMD, ONLY: WMIOBS, WMIOBG, WMIOBF
      USE WMIOPOMD, ONLY: WMIOPP
!/
      USE W3SERVMD, ONLY: ITRACE, EXTCDE, WWDATE, WWTIME, NEXTLN
!/S      USE W3SERVMD, ONLY: STRACE
!/MPRF      USE W3SERVMD, ONLY: PRINIT, PRTIME
      USE W3TIMEMD, ONLY: STME21, DSEC21, TICK21, TDIFF
      USE WMUNITMD, ONLY: WMUINI, WMUDMP, WMUSET, WMUGET, WMUINQ
!/
      USE W3GDATMD, ONLY: GTYPE, NX, NY, FILEXT, NSEA, FLAGST, GRIDS
!/MPI      USE W3GDATMD, ONLY: FLAGLL, ICLOSE, GSU, X0, Y0, SX, SY,   &
!/MPI                          XGRD, YGRD, DXDP, DXDQ, DYDP, DYDQ,    &
!/MPI                          HQFAC, HPFAC, MAPSTA, MAPST2,          &
!/MPI                          GRIDSHIFT, NSEAL, NK, NTH, XFR, FR1,   &
!/MPI                          TH, DTMAX, DTCFL
!/MPI      USE W3GSRUMD
      USE W3WDATMD, ONLY: TIME
      USE W3ADATMD, ONLY: WADATS
      USE W3IDATMD, ONLY: FLAGS, INPUTS, IINIT, IIDATA, FLCUR,        &
                          FLWIND, JFIRST
      USE W3ODATMD, ONLY: NOGRP, NGRPP, IDOUT, FLOUT, TONEXT, FLBPI, &
                          FLBPO, NFBPO, NBI, NDS, IAPROC, NAPLOG,     &
                          NAPFLD, NAPPNT, NAPTRK, NAPRST, NAPBPT,     &
                          NAPPRT, NAPROC, FNMPRE, OUTPTS, NDST, NDSE, &
                          NOPTS, IOSTYP, UNIPTS, UPPROC, DTOUT,       &
                          TOLAST, NOTYPE, NOGE
      USE WMMDATMD, ONLY: MDSI, MDSO, MDSS, MDST, MDSE, MDSF, MDSUP,  &
                          IMPROC, NMPROC, NMPSCR, NMPERR, NMPTST,     &
                          NMPLOG, NMPUPT, STIME, ETIME, NMV, NMVMAX,  &
                          TMV, AMV, DMV, NRGRD, NRINP, NRGRP, GRANK,  &
                          GRGRP, INGRP, GRDHGH, GRDEQL, GRDLOW,       &
                          ALLPRC, MODMAP, TSYNC, TMAX, TOUTP, TDATA,  &
                          GRSTAT, DTRES, BCDUMP, FLGHG1, FLGHG2,      &
                          INPMAP, IDINP
!/F90      USE WMMDATMD, ONLY: CLKDT1, CLKDT2, CLKDT3, CLKFIN
!/MPI      USE WMMDATMD, ONLY: MPI_COMM_MWAVE, MPI_COMM_GRD,          &
!/MPI                          MPI_COMM_BCT, CROOT, FBCAST
!/MPRF      USE WMMDATMD, ONLY: MDSP
      USE W3INITMD, ONLY: WWVER
!/
      IMPLICIT NONE
!
!/MPI      INCLUDE "mpif.h"
!/
!/ ------------------------------------------------------------------- /
!/ Parameter list
!/
      INTEGER, INTENT(IN)        :: IDSI, IDSO, IDSS, IDST, IDSE,     &
                                    MPI_COMM
      CHARACTER*(*), INTENT(IN)  :: IFNAME
      CHARACTER*(*), INTENT(IN), OPTIONAL :: PREAMB
!/
!/ ------------------------------------------------------------------- /
!/ Local parameters
!/
      INTEGER                 :: MDSE2, IERR, I, J, NMOVE, TTIME(2),  &
                                 ILOOP, MDSI2, SCRATCH, RNKMIN,       &
                                 RNKMAX, RNKTMP, GRPMIN, GRPMAX, II,  &
                                 NDSREC, NDSFND, NPTS, JJ, IP1, IPN,  &
                                 MPI_COMM_LOC, NMPSC2, JJJ, TOUT(2),  &
                                 TLST(2), NCPROC, NPOUTT, NAPLOC,     &
                                 NAPRES, NAPADD, NAPBCT, IFI, IFJ, IW,&
                                 IFT
      INTEGER                 :: STMPT(2), ETMPT(2)
!/MPI      INTEGER                 :: IERR_MPI, BGROUP, LGROUP, IROOT
!/S      INTEGER, SAVE           :: IENT = 0
      INTEGER, ALLOCATABLE    :: MDS(:,:), NTRACE(:,:), ODAT(:,:),    &
                                 TMPRNK(:), TMPGRP(:), NINGRP(:),     &
                                 TMOVE(:,:), LOADMP(:,:), IPRT(:,:),  &
                                 NDPOUT(:)
      REAL                    :: DTTST, XX, YY
!/MPRF      REAL                    :: PRFT0, PRFTN
!/MPRF      REAL(KIND=8)            :: get_memory
      REAL, ALLOCATABLE       :: X(:), Y(:), AMOVE(:), DMOVE(:),      &
                                 RP1(:), RPN(:)
! bug fix: was TFLAGS(8): size of TFLAGS needs to be consistent with 
!   size of FLAGS as declared in w3idatmd.ftn, which is now FLAGS(-7:12)
      LOGICAL                 :: FLT, TFLAGI, TFLAGS(-7:12), PSHARE
      LOGICAL, ALLOCATABLE    :: FLGRD(:,:,:), FLRBPI(:), BCDTMP(:),   &
                                 USEINP(:), LPRT(:), FLGR2(:,:,:),     &
                                 FLGD(:,:), FLG2(:,:), FLG2D(:,:),     &
                                 FLG1D(:)
      CHARACTER(LEN=1)        :: COMSTR
      CHARACTER(LEN=3)        :: IDSTR(7), IDTST
      CHARACTER(LEN=5)        :: STOUT, OUTSTR(6)
      CHARACTER(LEN=6)        :: ACTION(9), YESXX, XXXNO
      CHARACTER(LEN=8)        :: LFILE, STTIME
!/SHRD      CHARACTER(LEN=9)        :: TFILE
      CHARACTER(LEN=13)       :: STDATE, PN, MN, TNAMES(7)
      CHARACTER(LEN=13),                                              &
                  ALLOCATABLE :: INAMES(:,:), MNAMES(:), PNAMES(:)
      CHARACTER(LEN=12)       :: FORMAT
!/DIST      CHARACTER(LEN=18)       :: TFILE
!/MPRF      CHARACTER(LEN=18)       :: PFILE

      CHARACTER(LEN=13)       :: IDFLDS(-7:7)
      CHARACTER(LEN=23)       :: DTME21
      CHARACTER(LEN=30)       :: IDOTYP(7)
      CHARACTER(LEN=80)       :: TNAME
      CHARACTER(LEN=80)       :: LINE
!
      TYPE OT2TPE
        INTEGER                    :: NPTS
        REAL, POINTER              :: X(:), Y(:)
        CHARACTER(LEN=10), POINTER :: PNAMES(:)
      END TYPE OT2TPE
!
      TYPE(OT2TPE), ALLOCATABLE    :: OT2(:)
!/
!/ ------------------------------------------------------------------- /
!/

      DATA IDFLDS / 'ice param. 1 ' , 'ice param. 2 ' ,               &
                    'ice param. 3 ' , 'ice param. 4 ' ,               &
                    'ice param. 5 ' ,                                 &
                    'mud density  ' , 'mud thkness  ' ,               &
                    'mud viscos.  ' ,                                 &
                    'water levels ' , 'currents     ' ,               &
                    'winds        ' , 'ice fields   ' ,               &
                    'mean param.  ' , '1D spectra   ' ,               &
                    '2D spectra   ' /
!
      DATA IDOTYP / 'Fields of mean wave parameters' ,                &
                    'Point output                  ' ,                &
                    'Track point output            ' ,                &
                    'Restart files                 ' ,                &
                    'Nesting data                  ' ,                &
                    'Separated wave field data     ' ,                &
                    'Fields for coupling           ' /
!
      DATA IDSTR  / 'LEV', 'CUR', 'WND', 'ICE', 'DT0', 'DT1', 'DT2' /
!
      DATA YESXX  / 'YES/--' /
      DATA XXXNO  / '---/NO' /
!
!/MPRF      CALL PRINIT
!/MPRF      CALL PRTIME ( PRFT0 )
!
!/F90      CALL DATE_AND_TIME ( VALUES=CLKDT1 )
!
      MPI_COMM_LOC   = MPI_COMM
!/MPI      MPI_COMM_MWAVE = MPI_COMM
!/MPI      CALL MPI_COMM_SIZE ( MPI_COMM_MWAVE, NMPROC, IERR_MPI )
!/MPI      CALL MPI_COMM_RANK ( MPI_COMM_MWAVE, IMPROC, IERR_MPI )
!/MPI      IMPROC = IMPROC + 1
!
      IF ( PRESENT(PREAMB) ) FNMPRE = PREAMB
!/
!/ ------------------------------------------------------------------- /
! 1.  Multi-grid model intializations
! 1.a Unit numbers
!     Initialize dynamic assignment, errors and test to stdout
!
      CALL WMUINI ( 6, 6 )
!
! ... Identify reserved unit numbers
!
      CALL WMUSET ( 6,6,  5, .TRUE., 'SYS', 'stdin', 'Standart input' )
      CALL WMUSET ( 6,6,  6, .TRUE., 'SYS', 'stdout','Standart output')
!
!/NL2      CALL WMUSET (6,6,103, .TRUE., 'FIX', DESC='Reserved SNL2' )
!/NL2      CALL WMUSET (6,6,104, .TRUE., 'FIX', DESC='Reserved SNL2' )
!/NL2      CALL WMUSET (6,6,105, .TRUE., 'FIX', DESC='Reserved SNL2' )
!/NL2      CALL WMUSET (6,6,106, .TRUE., 'FIX', DESC='Reserved SNL2' )
!/NL2      CALL WMUSET (6,6,107, .TRUE., 'FIX', DESC='Reserved SNL2' )
!/NL2      CALL WMUSET (6,6,108, .TRUE., 'FIX', DESC='Reserved SNL2' )
!/NL2      CALL WMUSET (6,6,109, .TRUE., 'FIX', DESC='Reserved SNL2' )
!/NL2      CALL WMUSET (6,6,110, .TRUE., 'FIX', DESC='Reserved SNL2' )
!/NL2      CALL WMUSET (6,6,111, .TRUE., 'FIX', DESC='Reserved SNL2' )
!/NL2      CALL WMUSET (6,6,112, .TRUE., 'FIX', DESC='Reserved SNL2' )
!/NL2      CALL WMUSET (6,6,113, .TRUE., 'FIX', DESC='Reserved SNL2' )
!/NL2      CALL WMUSET (6,6,114, .TRUE., 'FIX', DESC='Reserved SNL2' )
!/NL2      CALL WMUSET (6,6,117, .TRUE., 'FIX', DESC='Reserved SNL2' )
!
! ... Unit numbers from parameter list
!     Dynamic scripture updated per file
!
      MDSI   = IDSI
      MDSO   = IDSO
      MDSS   = IDSS
      MDST   = IDST
      MDSE   = IDSE
!
      IF ( IMPROC .EQ. NMPERR ) THEN
          MDSE2  = MDSE
        ELSE
          MDSE2  = -1
        END IF
!
! 1.b Subroutine tracing
!
      CALL ITRACE ( MDST, NTRMAX )
!
!/O10      IF ( MDSS.NE.MDSO .AND. NMPSCR.EQ.IMPROC ) WRITE (MDSS,900)
!
! 1.c Input file
!
      IF ( MDSS.NE.MDSO .AND. NMPSCR.EQ.IMPROC )                      &
          WRITE (MDSS,910)  IFNAME, MDSI
!
      JJ     = LEN_TRIM(FNMPRE)
      OPEN (MDSI,FILE=FNMPRE(:JJ)//IFNAME,STATUS='OLD',ERR=2000,      &
            IOSTAT=IERR)
      REWIND (MDSI)
      READ (MDSI,'(A)',END=2001,ERR=2002) COMSTR
      IF (COMSTR.EQ.' ') COMSTR = '$'
      CALL WMUSET ( MDSS, MDSS, MDSI, .TRUE., 'INP',                  &
                    FNMPRE(:JJ)//IFNAME, 'Model control input file')
!
! 1.d Log and test files
!
      JJ     = LEN_TRIM(FNMPRE)
!
      LFILE  = 'log.mww3'
      IW     = 1 + INT ( LOG10 ( REAL(NMPROC) + 0.5 ) )
      IW     = MAX ( 3 , MIN ( 9 , IW ) ) 
      WRITE (FORMAT,'(A5,I1.1,A1,I1.1,A4)') '(A4,I',IW,'.',IW,',A5)'
!/SHRD       TFILE  = 'test.mww3'
!/DIST       WRITE (TFILE,FORMAT) 'test', IMPROC, '.mww3'
!/MPRF       WRITE (PFILE,FORMAT) 'prf.', IMPROC, '.mww3'
!
      IF ( IMPROC .EQ. NMPLOG ) THEN
          OPEN (MDSO,FILE=FNMPRE(:JJ)//LFILE,ERR=2010,IOSTAT=IERR)
!         OPEN (MDSO,FILE='/var/tmp/'//LFILE,ERR=2010,IOSTAT=IERR)
          IF ( MDSS.NE.MDSO .AND. NMPSCR.EQ.IMPROC )                  &
              WRITE (MDSS,911)  LFILE, MDSO
          CALL WMUSET ( MDSS, MDSS, MDSO, .TRUE., 'OUT',              &
                        FNMPRE(:JJ)//LFILE, 'Log file')
        ELSE
          CALL WMUSET ( MDSS, MDSS, MDSO, .TRUE., 'XXX',              &
                       'Log file on other processors')
        END IF
!
      IF ( MDST.NE.MDSO .AND. MDST.NE.MDSS .AND. TSTOUT ) THEN
          IFT    = LEN_TRIM(TFILE)
          OPEN (MDST,FILE=FNMPRE(:JJ)//TFILE(:IFT),ERR=2011,IOSTAT=IERR)
          CALL WMUSET ( MDSS, MDST, MDST, .TRUE., 'OUT',              &
                        FNMPRE(:JJ)//TFILE(:IFT), 'Test output file')
        END IF
!
!/MPRF      IFT    = LEN_TRIM(PFILE)
!/MPRF      CALL WMUGET ( MDSS, MDST, MDSP, 'OUT' )
!/MPRF      CALL WMUSET ( MDSS, MDST, MDSP, .TRUE., 'OUT',            &
!/MPRF                    FNMPRE(:JJ)//PFILE(:IFT), 'Profiling file')
!/MPRF      OPEN (MDSP,FILE=FNMPRE(:JJ)//PFILE(:IFT),ERR=2011,IOSTAT=IERR)
!
! 1.e Initial and test output
!
!/S      CALL STRACE (IENT, 'WMINIT')
!
      IF ( MDSS.NE.MDSO .AND. NMPSCR.EQ.IMPROC ) WRITE (MDSS,912) COMSTR
!
      IF ( IMPROC .EQ. NMPLOG ) THEN
          CALL WWDATE ( STDATE )
          CALL WWTIME ( STTIME )
          WRITE (MDSO,901) WWVER, STDATE, STTIME
        END IF
!
!/T      WRITE(MDST,9000) IDSI, IDSO, IDSS, IDST, IDSE, IFNAME
!
! 2.  Set-up of data structures and I/O  ----------------------------- /
! 2.a Get number of grids
!     Note: grid for consolidated point output always generated.
!     Processor set as in W3INIT to minimize communication in WMIOPO
!
      CALL NEXTLN ( COMSTR , MDSI , MDSE2 )
      READ (MDSI,*,END=2001,ERR=2002) NRGRD, NRINP, UNIPTS,           &
                                      IOSTYP, UPPROC, PSHARE
      IOSTYP = MAX ( 0 , MIN ( 3 , IOSTYP ) )
!
      IF ( MDSS.NE.MDSO .AND. NMPSCR.EQ.IMPROC ) THEN
          WRITE (MDSS,920) NRGRD
          IF ( NRINP .EQ. 0 ) THEN
              WRITE (MDSS,921)
            ELSE
              WRITE (MDSS,922) NRINP
            END IF
          IF ( UNIPTS ) THEN
              WRITE (MDSS,923) YESXX
            ELSE
              WRITE (MDSS,923) XXXNO
            END IF
          WRITE (MDSS,1923) IOSTYP
          IF ( UNIPTS ) THEN
              IF ( UPPROC ) THEN
                  WRITE (MDSS,2923) YESXX
                ELSE
                  WRITE (MDSS,2923) XXXNO
                END IF
            END IF
          IF ( IOSTYP.GT.1 .AND. PSHARE ) THEN
              WRITE (MDSS,3923) YESXX
            ELSE IF ( IOSTYP.GT. 1 ) THEN
              WRITE (MDSS,3923) XXXNO
            END IF
        END IF
!
      IF ( NRGRD .LT. 1 ) GOTO 2020
      IF ( NRINP .LT. 0 ) GOTO 2021
      IF ( NRINP.EQ.0 .AND. .NOT.UNIPTS ) NRINP = -1
!
! 2.b Set up data structures
!
      CALL W3NMOD ( NRGRD, MDSE2, MDST, NRINP )
      CALL W3NDAT (        MDSE2, MDST )
      CALL W3NAUX (        MDSE2, MDST )
      CALL W3NOUT (        MDSE2, MDST )
      CALL W3NINP (        MDSE2, MDST ) 
      CALL WMNDAT (        MDSE2, MDST ) 
!
! 2.c Set up I/O for individual models (initial)
!
      ALLOCATE ( MDS(13,NRGRD), NTRACE(2,NRGRD), ODAT(35,0:NRGRD),    &
           FLGRD(NOGRP,NGRPP,NRGRD), OT2(0:NRGRD), FLGD(NOGRP,NRGRD), &
           MDSF(-NRINP:NRGRD,JFIRST:7), IPRT(6,NRGRD), LPRT(NRGRD),   &
           FLGR2(NOGRP,NGRPP,NRGRD),FLG2D(NOGRP,NGRPP), FLG1D(NOGRP), &
           FLG2(NOGRP,NRGRD) )
!
      MDS    = -1
      MDSF   = -1
      FLGR2  = .FALSE.
      IPRT   = 0
!
! ... Fixed and recycleable unit numbers.      
!
      CALL WMUGET ( MDSE, MDST, NDSREC, 'INP' )
      CALL WMUSET ( MDSE, MDST, NDSREC, .TRUE., 'I/O', NAME='...',    &
                    DESC='Recyclable I/O (mod_def etc.)' )
      CALL WMUGET ( MDSE, MDST, SCRATCH, 'SCR' )
      CALL WMUSET ( MDSE, MDST, SCRATCH, .TRUE., DESC='Scratch file', &
                    NAME=FNMPRE(:JJ)//'ww3_multi.scratch' )
!
      IF(MDST.EQ.NDSREC)THEN
         IF   ( IMPROC .EQ. NMPERR )                                  &
            WRITE(MDSE,'(A,I8)')'RECYCLABLE UNIT NUMBERS AND '&
            //'TEST OUTPUT UNIT NUMBER ARE THE SAME : ',MDST
         CALL EXTCDE ( 15 )
      ENDIF

      DO I=1, NRGRD
        MDS   ( 2,I) =  6
        MDS   ( 3,I) = MDST
        MDS   ( 4,I) =  6
        MDS   ( 5,I) = NDSREC
        MDS   ( 6,I) = NDSREC
        NTRACE( 1,I) = MDST
        NTRACE( 2,I) = NTRMAX
        END DO
!
!/T      WRITE (MDST,9020) 'INITIAL'
!/T      DO I=1, NRGRD
!/T        WRITE (MDST,9021) I, MDS(:,I), NTRACE(:,I)
!/T        END DO
!
! 3.  Get individual grid information -------------------------------- /
!
!     Version 3.07: For now we simply read the input data flags,
!                   skip the homogeneous option. Later on, we want
!                   to have the options to use input from common
!                   sources, and from communication rather than
!                   files.
!
      ALLOCATE ( INAMES(2*NRGRD,JFIRST:7), MNAMES(-NRINP:2*NRGRD),           &
                 TMPRNK(2*NRGRD), TMPGRP(2*NRGRD), NINGRP(2*NRGRD),   &
                 RP1(2*NRGRD), RPN(2*NRGRD), BCDTMP(NRGRD+1:2*NRGRD) )
      ALLOCATE ( GRANK(NRGRD), GRGRP(NRGRD), USEINP(NRINP) )
      GRANK  = -1
      GRGRP  = -1
      USEINP = .FALSE.
!
! 3.a Read data
!
!/T      WRITE (MDST,9030)
!
! 3.a.1 Input grids
!
      DO I=1, NRINP
!
        CALL NEXTLN ( COMSTR , MDSI , MDSE2 )
        CALL W3SETI ( -I, MDSE, MDST )
        FLAGS = .FALSE.
        READ (MDSI,*,END=2001,ERR=2002) MNAMES(-I), FLAGS(JFIRST:7)
!
        END DO
!
! 3.a.2 Unified point output grid.
!
      IF ( UNIPTS ) THEN
!
          CALL W3SETI ( 0, MDSE, MDST )
          CALL W3SETO ( 0, MDSE, MDST )
          FLAGS = .FALSE.
          NDST   = MDST
          NDSE   = MDSE
!
          CALL NEXTLN ( COMSTR , MDSI , MDSE2 )
          READ (MDSI,*,END=2001,ERR=2002) MNAMES(0)
!
          IF ( IOSTYP .LE. 1 ) THEN
              NMPUPT = MAX(1,NMPROC-2)
            ELSE
              NMPUPT = NMPROC
            END IF
!
        END IF
!
! 3.a.3 Read wave grids
!
      DO I=NRGRD+1, 2*NRGRD
        CALL NEXTLN ( COMSTR , MDSI , MDSE2 )
        READ (MDSI,*,END=2001,ERR=2002) MNAMES(I), TNAMES(:),         &
              TMPRNK(I), TMPGRP(I), RP1(I), RPN(I), BCDTMP(I)
        INAMES(I,:) = TNAMES(:)
        RP1(I) = MAX ( 0. , MIN ( 1. , RP1(I) ) )
        RPN(I) = MAX ( RP1(I) , MIN ( 1. , RPN(I) ) )
        END DO
!
! 3.a.4 Sort wave grids
!
      RNKTMP = MINVAL ( TMPRNK(NRGRD+1:2*NRGRD) )
      I      = 0
!
      DO
        DO J=NRGRD+1, 2*NRGRD
          IF ( TMPRNK(J) .EQ. RNKTMP ) THEN
              I      = I + 1
              CALL W3SETI ( I, MDSE, MDST )
              FLAGS      = .FALSE.
!/MGW              FLAGS(8)   = .TRUE.
!/MGP              FLAGS(8)   = .TRUE.
              INAMES(I,:)= INAMES(J,:)
              MNAMES(I)  = MNAMES(J)
              TMPRNK(I)  = TMPRNK(J)
              TMPGRP(I)  = TMPGRP(J)
              RP1(I)     = RP1(J)
              RPN(I)     = RPN(J)
              BCDUMP(I)  = BCDTMP(J)
!/T              WRITE (MDST,9031) I, MNAMES(I), FLAGS, TMPRNK(I),    &
!/T                                   TMPGRP(I), RP1(I), RPN(I)
            END IF
          END DO
        IF ( I .EQ. NRGRD ) EXIT
        RNKTMP = RNKTMP + 1
        END DO
!
! 3.a.5 Set input flags
!
      ALLOCATE ( INPMAP(NRGRD,JFIRST:8), IDINP(-NRINP:NRGRD,JFIRST:8) )
      INPMAP = 0
      IDINP  = '---'
!
      DO I=1, NRGRD
        CALL W3SETI ( I, MDSE, MDST )
        DO J=JFIRST, 7
          IF ( INAMES(I,J) .EQ. 'native' ) THEN
              FLAGS(J) = .TRUE.
            ELSE
              FLAGS(J) = .FALSE.
              IF ( INAMES(I,J) .EQ. 'coupler' ) THEN
                  INPMAP(I,J) = -1
                ELSE IF ( INAMES(I,J) .NE. 'no' ) THEN
                  DO JJ=1, NRINP
                    IF ( MNAMES(-JJ) .EQ. INAMES(I,J) ) THEN
                        INPMAP(I,J) = JJ
                        EXIT
                      END IF
                    END DO
                  IF ( INPMAP(I,J) .EQ. 0 ) GOTO 2030
                  IF ( .NOT. INPUTS(-INPMAP(I,J))%FLAGS(J) ) GOTO 2031
                  USEINP(INPMAP(I,J)) = .TRUE.
                END IF
            END IF
          END DO
        END DO
!
      DO I=1, NRINP
        IF ( .NOT.USEINP(I) .AND.                                     &
             MDSS.NE.MDSO .AND. NMPSCR.EQ.IMPROC ) THEN
            II     = LEN_TRIM(MNAMES(-I))
            WRITE (MDSE,1032) MNAMES(-I)(1:II)
          END IF
        END DO
!
! 3.b Assign input file unit numbers
!
      DO I=-NRINP, NRGRD
        IF ( I .EQ. 0 ) CYCLE
        CALL W3SETI ( I, MDSE, MDST )
        DO J=JFIRST, 7
          IF ( FLAGS(J) ) THEN
              CALL WMUGET ( MDSE, MDST, NDSFND, 'INP' )
              CALL WMUSET ( MDSE, MDST, NDSFND, .TRUE.,               &
                            DESC='Input data file' )
              MDSF(I,J) = NDSFND
            END IF
          END DO
        END DO
!
!/T      WRITE (MDST,9022)
!/T      DO I=-NRINP, NRGRD
!/T        IF ( I .EQ. 0 ) CYCLE
!/T        WRITE (MDST,9021) I, MDSF(I,JFIRST:7)
!/T        END DO
!
! 3.c Set rank and group data
!
!/T      WRITE (MDST,9032)
!
      RNKMAX = MAXVAL ( TMPRNK(1:NRGRD) ) + 1
      RNKTMP = 0
!
      DO
        RNKMIN = MINVAL ( TMPRNK(1:NRGRD) )
        IF ( RNKMIN .EQ. RNKMAX ) EXIT
        RNKTMP = RNKTMP + 1
        DO I=1, NRGRD
          IF ( TMPRNK(I) .EQ. RNKMIN ) THEN
              GRANK(I)  = RNKTMP
              TMPRNK(I) = RNKMAX
            END IF
          END DO
        END DO
!
!/T      DO I=1, NRGRD
!/T        WRITE (MDST,9033) I, MNAMES(I), GRANK(I)
!/T        END DO
!
      RNKMAX = RNKTMP
      GRPMAX = MAXVAL ( TMPGRP(1:NRGRD) ) + 1
      NRGRP  = 0
      NINGRP = 0
!
      DO RNKTMP=1, RNKMAX
        DO
          GRPMIN = GRPMAX
          DO I=1, NRGRD
            IF ( GRANK(I) .EQ. RNKTMP )                               &
                 GRPMIN = MIN ( GRPMIN , TMPGRP(I) )
            END DO
          IF ( GRPMIN .EQ. GRPMAX ) EXIT
          NRGRP  = NRGRP + 1
          DO I=1, NRGRD
            IF ( GRANK(I).EQ.RNKTMP .AND. GRPMIN.EQ.TMPGRP(I) ) THEN
                GRGRP(I)  = NRGRP
                TMPGRP(I) = GRPMAX 
                NINGRP(NRGRP) = NINGRP(NRGRP) + 1
              END IF
            END DO
          END DO
        END DO
!
!/T      WRITE (MDST,9034) NRGRP
!/T      DO I=1, NRGRD
!/T        WRITE (MDST,9033) I, MNAMES(I), GRGRP(I)
!/T        END DO
!/T      WRITE (MDST,9035) NINGRP(1:NRGRP)
!
      ALLOCATE ( INGRP(NRGRP,0:MAXVAL(NINGRP(:NRGRP))) )
      DEALLOCATE ( TMPRNK, TMPGRP, NINGRP, BCDTMP )
      INGRP = 0
!
      DO I=1, NRGRD
        INGRP(GRGRP(I),0) = INGRP(GRGRP(I),0) + 1
        INGRP(GRGRP(I),INGRP(GRGRP(I),0)) = I
        END DO
!
!/T      WRITE (MDST,9036)
!/T      DO J=1, NRGRP
!/T        WRITE (MDST,9037) J, INGRP(J,:INGRP(J,0))
!/T        END DO
!
!
! 3.d Unified point output
!
!/MPRF      CALL PRTIME ( PRFTN )
!/MPRF      WRITE (MDSP,990) PRFT0, PRFTN, get_memory(), 'START Sec. 8.b'
!/MPRF      PRFT0  = PRFTN
!
      IF ( UNIPTS ) THEN
!
          J      = LEN_TRIM(MNAMES(0))
          IF ( MDSS.NE.MDSO .AND. NMPSCR.EQ.IMPROC ) THEN
              WRITE (MDSS,986) MNAMES(0)(1:J)
              WRITE (MDSS,987)
            END IF
!
          CALL W3IOGR ( 'GRID', NDSREC, 0, MNAMES(0)(1:J) )
!
        END IF
!
! 3.e Output
!
      IF ( NRINP .GT. 0 ) THEN
          IF ( MDSS.NE.MDSO .AND. NMPSCR.EQ.IMPROC ) WRITE (MDSS,924)
          IF ( NMPLOG .EQ. IMPROC ) WRITE (MDSO,924)
          DO I=1, NRINP
            IF ( .NOT. USEINP(I) ) CYCLE
            CALL W3SETI ( -I, MDSE, MDST )
            ACTION(1:4) = '---   '
            DO J=JFIRST, 4
              IF ( FLAGS(J) ) ACTION(J) = ' X    '
              END DO
            ACTION(5:7) = '-     '
            IF ( FLAGS(5) ) ACTION(5) = '1     '
            IF ( FLAGS(6) ) ACTION(6) = '2     '
            IF ( FLAGS(7) ) ACTION(7) = '3     '
            IF ( MDSS.NE.MDSO .AND. NMPSCR.EQ.IMPROC )                &
                WRITE (MDSS,925) I, MNAMES(-I), ACTION(JFIRST:7)
            IF ( NMPLOG .EQ. IMPROC )                                 &
                WRITE (MDSO,925) I, MNAMES(-I), ACTION(JFIRST:7)
            END DO
          IF ( MDSS.NE.MDSO .AND. NMPSCR.EQ.IMPROC ) WRITE (MDSS,926)
          IF ( NMPLOG .EQ. IMPROC ) WRITE (MDSO,926)
        END IF
!
      IF ( UNIPTS ) THEN
          IF ( MDSS.NE.MDSO .AND. NMPSCR.EQ.IMPROC ) WRITE (MDSS,927)
          IF ( NMPLOG .EQ. IMPROC ) WRITE (MDSO,927)
          IF ( MDSS.NE.MDSO .AND. NMPSCR.EQ.IMPROC )                  &
                WRITE (MDSS,928) MNAMES(0)
          IF ( NMPLOG .EQ. IMPROC )                                   &
                WRITE (MDSO,928) MNAMES(0)
          IF ( MDSS.NE.MDSO .AND. NMPSCR.EQ.IMPROC ) WRITE (MDSS,929)
          IF ( NMPLOG .EQ. IMPROC ) WRITE (MDSO,929)
        END IF
!
      IF ( MDSS.NE.MDSO .AND. NMPSCR.EQ.IMPROC ) WRITE (MDSS,930)
      IF ( NMPLOG .EQ. IMPROC ) WRITE (MDSO,930)
      DO I=1, NRGRD
        CALL W3SETI ( I, MDSE, MDST )
        ACTION(1:4) = '---   '
        DO J=JFIRST, 4
          IF ( FLAGS(J) ) THEN
              ACTION(J) = 'native'
            ELSE IF ( INPMAP(I,J) .NE. 0 ) THEN
              ACTION(J) = MNAMES(-INPMAP(I,J))
            END IF
          END DO
        ACTION(5:9) = '-     '
        IF ( FLAGS(5) ) ACTION(5) = '1     '
        IF ( FLAGS(6) ) ACTION(6) = '2     '
        IF ( FLAGS(7) ) ACTION(7) = '3     '
        IF ( FLAGS(8) ) THEN
            ACTION(8) = 'yes   '
          ELSE
            ACTION(8) = 'no    '
          END IF
        IF ( BCDUMP(I) ) ACTION(9) = 'y     '
        IF ( MDSS.NE.MDSO .AND. NMPSCR.EQ.IMPROC )                    &
            WRITE (MDSS,931) I, MNAMES(I), ACTION(1:8), GRANK(I),     &
                             GRGRP(I), ACTION(9)
        IF ( NMPLOG .EQ. IMPROC )                                     &
            WRITE (MDSO,931) I, MNAMES(I), ACTION(1:8), GRANK(I),     &
                             GRGRP(I), ACTION(9)
      END DO
      IF ( MDSS.NE.MDSO .AND. NMPSCR.EQ.IMPROC ) WRITE (MDSS,932)
      IF ( NMPLOG .EQ. IMPROC ) WRITE (MDSO,932)
!
      IF ( MDSS.NE.MDSO .AND. NMPSCR.EQ.IMPROC )                      &
          WRITE (MDSS,933) 'Group information'
      IF ( NMPLOG .EQ. IMPROC )                                       &
          WRITE (MDSO,933) 'Group information'
      DO J=1, NRGRP
        WRITE (LINE(1:6),'(1X,I3,2X)') J
        JJJ    = 6
        DO JJ=1, INGRP(J,0)
          IF ( JJJ .GT. 60 ) THEN
              IF ( MDSS.NE.MDSO .AND. NMPSCR.EQ.IMPROC )              &
                                        WRITE (MDSS,934) LINE(1:JJJ)
              IF ( NMPLOG .EQ. IMPROC ) WRITE (MDSO,934) LINE(1:JJJ)
              LINE(1:6) = '      '
              JJJ       = 6
            END IF 
          WRITE (LINE(JJJ+1:JJJ+3),'(I3)') INGRP(J,JJ)
!
          LINE(JJJ+4:JJJ+5) = ' ('
          WRITE (LINE(JJJ+6:JJJ+11),'(F6.4)') RP1(INGRP(J,JJ))
          LINE(JJJ+12:JJJ+12) = '-'
          WRITE (LINE(JJJ+13:JJJ+18),'(F6.4)') RPN(INGRP(J,JJ))
          LINE(JJJ+19:JJJ+19) = ')'
          JJJ    = JJJ + 19
!
          END DO
        IF ( MDSS.NE.MDSO .AND. NMPSCR.EQ.IMPROC )                    &
                                  WRITE (MDSS,934) LINE(1:JJJ)
        IF ( NMPLOG .EQ. IMPROC ) WRITE (MDSO,934) LINE(1:JJJ)
        END DO
      IF ( MDSS.NE.MDSO .AND. NMPSCR.EQ.IMPROC ) WRITE (MDSS,935)
      IF ( NMPLOG .EQ. IMPROC ) WRITE (MDSO,935)
!
! 4.  Model run time information etc. -------------------------------- /
!
!     Version 3.07: Same for all grids, diversify later ....
!     If invoked as ESMF Component, then STIME and ETIME are set
!     in WMESMFMD from the external clock.
!
      IF ( MDSS.NE.MDSO .AND. NMPSCR.EQ.IMPROC ) WRITE (MDSS,940)
!
      CALL NEXTLN ( COMSTR , MDSI , MDSE2 )
      IF (IS_ESMF_COMPONENT) THEN
          READ (MDSI,*,END=2001,ERR=2002) STMPT, ETMPT
        ELSE
          READ (MDSI,*,END=2001,ERR=2002) STIME, ETIME
        END IF
      CALL STME21 ( STIME , DTME21 )
      IF ( MDSS.NE.MDSO .AND. NMPSCR.EQ.IMPROC ) WRITE (MDSS,941) DTME21
      CALL STME21 ( ETIME , DTME21 )
      IF ( MDSS.NE.MDSO .AND. NMPSCR.EQ.IMPROC ) WRITE (MDSS,942) DTME21
!
      DO I=1, NRGRD
        CALL W3SETW ( I, MDSE, MDST )
        TIME   = STIME
        END DO 
!
      IF ( MDSS.NE.MDSO .AND. NMPSCR.EQ.IMPROC ) WRITE (MDSS,943)
!              
      CALL NEXTLN ( COMSTR , MDSI , MDSE2 )
      READ (MDSI,*,END=2001,ERR=2002) FLGHG1, FLGHG2
      FLGHG2 = FLGHG1 .AND. FLGHG2
!
      IF ( MDSS.NE.MDSO .AND. NMPSCR.EQ.IMPROC ) THEN
          IF ( FLGHG1 ) THEN
              WRITE (MDSS,944) YESXX
            ELSE
              WRITE (MDSS,944) XXXNO
            END IF
          IF ( FLGHG2 ) THEN
              WRITE (MDSS,945) YESXX
            ELSE
              WRITE (MDSS,945) XXXNO
            END IF
        END IF
!
! 5.  Output requests ------------------------------------------------ /
!
      IF ( MDSS.NE.MDSO .AND. NMPSCR.EQ.IMPROC ) WRITE (MDSS,950)
      NPTS   = 0
!
! 5.a Loop over types for unified output
!
      NOTYPE = 6
!/COU      NOTYPE = 7
      DO J=1, NOTYPE
!
! 5.b Process standard line
!
        CALL NEXTLN ( COMSTR , MDSI , MDSE2 )
        READ (MDSI,*,END=2001,ERR=2002) (ODAT(I,1),I=5*(J-1)+1,5*J)
        ODAT(5*(J-1)+3,1) = MAX ( 0 , ODAT(5*(J-1)+3,1) )
!                 
        IF ( ODAT(5*(J-1)+3,1) .NE. 0 ) THEN
            IF ( MDSS.NE.MDSO .AND. NMPSCR.EQ.IMPROC )                &
                WRITE (MDSS,951) J, IDOTYP(J)
            TTIME(1) = ODAT(5*(J-1)+1,1)
            TTIME(2) = ODAT(5*(J-1)+2,1)
            CALL STME21 ( TTIME , DTME21 )
            IF ( MDSS.NE.MDSO .AND. NMPSCR.EQ.IMPROC )                &
                 WRITE (MDSS,952) DTME21
            TTIME(1) = ODAT(5*(J-1)+4,1)
            TTIME(2) = ODAT(5*(J-1)+5,1)
            CALL STME21 ( TTIME , DTME21 )
            IF ( MDSS.NE.MDSO .AND. NMPSCR.EQ.IMPROC )                &
                 WRITE (MDSS,953) DTME21
            TTIME(1) = 0
            TTIME(2) = 0
            DTTST    = REAL ( ODAT(5*(J-1)+3,1) )
            CALL TICK21 ( TTIME , DTTST  )
            CALL STME21 ( TTIME , DTME21 )
            IF ( ( ODAT(5*(J-1)+1,1) .NE. ODAT(5*(J-1)+4,1) .OR.      &
                   ODAT(5*(J-1)+2,1) .NE. ODAT(5*(J-1)+5,1) ) .AND.   &
                   MDSS.NE.MDSO .AND. NMPSCR.EQ.IMPROC ) THEN
                DO I=1, 18
                  IF ( DTME21(I:I).NE.'0' .AND.                       &
                       DTME21(I:I).NE.'/' .AND.                       &
                       DTME21(I:I).NE.' ' .AND.                       &
                       DTME21(I:I).NE.':' ) EXIT
                  DTME21(I:I) = ' '
                  END DO
                WRITE (MDSS,954) DTME21(1:19)
              END IF
            IF ( J .EQ. 1 ) THEN
!
! 5.c Type 1: fields of mean wave parameters
!
              FLGRD(:,:,:)=.FALSE. ! Initialize FLGRD 
              CALL W3READFLGRD ( MDSI, MDSS, MDSO, MDSE2, COMSTR, FLG1D,    &
                                 FLG2D, NMPSCR, IMPROC, IERR )
              FLGRD(:,:,1)=FLG2D
              FLGD(:,1)   =FLG1D
!
            ELSE IF ( J .EQ. 2 ) THEN
!
! 5.d Type 2: point output
!
                DO ILOOP=1, 2
                  JJ     = LEN_TRIM(FNMPRE)
                  IF ( ILOOP .EQ. 1 ) THEN
                      MDSI2  = MDSI
                      IF ( IMPROC .EQ. 1 ) OPEN                       &
                         (SCRATCH,FILE=FNMPRE(:JJ)//'ww3_multi.scratch')
                    ELSE
                      MDSI2  = SCRATCH
!/MPI                      CALL MPI_BARRIER (MPI_COMM_MWAVE,IERR_MPI)
                      OPEN                                            &
                         (SCRATCH,FILE=FNMPRE(:JJ)//'ww3_multi.scratch')
                      REWIND (SCRATCH)
                      IF (NPTS.GT.0) THEN
                         ALLOCATE ( X(NPTS), Y(NPTS), PNAMES(NPTS) )
                      ELSE
                         GOTO 2054
                      END IF
                    END IF
!
                  NPTS = 0
                  DO
                    CALL NEXTLN ( COMSTR , MDSI2 , MDSE2 )
                    READ (MDSI2,*,END=2001,ERR=2002) XX, YY, PN
!
                    IF ( ILOOP.EQ.1 .AND. IMPROC.EQ.1 ) THEN
                        BACKSPACE (MDSI)
                        READ (MDSI,'(A)') LINE
                        WRITE (SCRATCH,'(A)') LINE
                      END IF
!
                    IF ( PN .EQ. 'STOPSTRING' ) EXIT
!
                    NPTS = NPTS + 1
                    IF ( ILOOP .EQ. 1 ) CYCLE
!
                    X(NPTS)      = XX
                    Y(NPTS)      = YY
                    PNAMES(NPTS) = PN
                    IF ( MDSS.NE.MDSO .AND. NMPSCR.EQ.IMPROC ) THEN
                        IF ( NPTS .EQ. 1 ) THEN
                            WRITE (MDSS,957)       XX, YY, PN
                          ELSE
                            WRITE (MDSS,958) NPTS, XX, YY, PN
                          END IF
                      END IF
!
                    END DO
!
                  IF ( IMPROC.EQ.1 .AND. ILOOP.EQ.1 ) CLOSE (SCRATCH)
                  END DO
!
                IF ( MDSS.NE.MDSO .AND. NMPSCR.EQ.IMPROC .AND.        &
                     NPTS.EQ.0 ) WRITE (MDSS,959)
                IF ( IMPROC .EQ. 1 ) THEN
!/MPI                    CALL MPI_BARRIER ( MPI_COMM_MWAVE, IERR_MPI )
                    CLOSE (SCRATCH,STATUS='DELETE')
                  ELSE
                    CLOSE (SCRATCH)
!/MPI                    CALL MPI_BARRIER ( MPI_COMM_MWAVE, IERR_MPI )
                  END IF
!
              ELSE IF ( J .EQ. 3 ) THEN
!
! 5.e Type 3: track output
!
                CALL NEXTLN ( COMSTR , MDSI , MDSE2 )
                READ (MDSI,*,END=2001,ERR=2002) TFLAGI
                IF ( .NOT. TFLAGI ) MDS(11,:) = -MDS(11,:)
                IF ( MDSS.NE.MDSO .AND. NMPSCR.EQ.IMPROC ) THEN
                    IF ( .NOT. TFLAGI ) THEN
                        WRITE (MDSS,960) 'input', 'UNFORMATTED'
                      ELSE
                        WRITE (MDSS,960) 'input', 'FORMATTED'
                      END IF
                  END IF
!
              ELSE IF ( J .EQ. 4 ) THEN
!
! 5.f Type 4: restart files (no additional data)
!
              ELSE IF ( J .EQ. 5 ) THEN
!
! 5.g Type 5: nesting data (no additional data)
!
              ELSE IF ( J .EQ. 6 ) THEN
!
! 5.h Type 6: partitioned wave field data
!
                CALL NEXTLN ( COMSTR , MDSI , MDSE2 )
                READ (MDSI,*,END=2001,ERR=2002) IPRT(:,1), LPRT(1)
                IF ( MDSS.NE.MDSO .AND. NMPSCR.EQ.IMPROC ) THEN
                    WRITE (MDSS,961) IPRT(:,1)
                    IF ( .NOT. LPRT(1) ) THEN
                        WRITE (MDSS,960) 'output', 'UNFORMATTED'
                      ELSE
                        WRITE (MDSS,960) 'output', 'FORMATTED'
                      END IF
                  END IF
!
!/COU              ELSE IF ( J .EQ. 7 ) THEN
!
! 5.i Type 7: coupling
!
!/COU              CALL W3READFLGRD ( MDSI, MDSS, MDSO, MDSE2, COMSTR, FLG1D,    &
!/COU                                 FLG2D, NMPSCR, IMPROC, IERR )
!/COU              FLGR2(:,:,1)=FLG2D
!/COU              FLG2(:,1)   =FLG1D
!
! ... End of output type selecttion ELSE IF
!
              END IF
!
! ... End of IF in 5.b
!
          END IF
!
! ... End of loop in 5.a
!
        END DO
!
! 5.i Set all grids to unified output
!
      IF ( UNIPTS ) THEN
        ODAT(6:10,0) = ODAT(6:10,1)
        ODAT( 8 , 1) = 0
        END IF
!
      DO I=2, NRGRD
        ODAT(:,I)  = ODAT(:,1)
        FLGD(:,I) = FLGD(:,1)
        FLGRD(:,:,I) = FLGRD(:,:,1)
        FLG2(:,I) = FLG2(:,1)
        FLGR2(:,:,I) = FLGR2(:,:,1)
        IPRT(:,I)  = IPRT(:,1)
        LPRT(I)    = LPRT(1)
        END DO
!
      IF ( UNIPTS ) THEN
          IF ( ( NPTS.EQ.0 .OR.  ODAT(8,0).EQ.0 ) .AND.               &
              IMPROC.EQ.NMPERR ) WRITE (MDSE,1050)
          IF ( NPTS.EQ.0 .OR. ODAT(8,0).EQ.0 ) UNIPTS = .FALSE.
          OT2(0)%NPTS = NPTS
          ALLOCATE (OT2(0)%X(NPTS),OT2(0)%Y(NPTS),OT2(0)%PNAMES(NPTS))
          OT2(0)%X      = X
          OT2(0)%Y      = Y
          OT2(0)%PNAMES = PNAMES
          DO I=1, NRGRD
            OT2(I)%NPTS = 0
            ALLOCATE (OT2(I)%X(1),OT2(I)%Y(1),OT2(I)%PNAMES(1))
            END DO
        ELSE
          DO I=1, NRGRD
            OT2(I)%NPTS = NPTS
            IF ( NPTS .EQ. 0 ) THEN
                ALLOCATE (OT2(I)%X(1),OT2(I)%Y(1),OT2(I)%PNAMES(1))
              ELSE
                ALLOCATE (OT2(I)%X(NPTS),OT2(I)%Y(NPTS),              &
                          OT2(I)%PNAMES(NPTS))
                OT2(I)%X      = X
                OT2(I)%Y      = Y
                OT2(I)%PNAMES = PNAMES
              END IF
            END DO
        END IF
!
! 5.j Endless loop for correcting output per grid
!
      DO
        CALL NEXTLN ( COMSTR , MDSI , MDSE2 )
        READ (MDSI,*,END=2001,ERR=2002) MN, J
!
! 5.j.1 Bail out loop for output type 0
!
        IF ( J .EQ. 0 ) EXIT
!
! 5.j.2 Find the grid number
!
        II     = LEN_TRIM(MN)
        DO I=1, NRGRD
          IF ( MN(:II) .EQ. MNAMES(I)(1:II) ) EXIT
          END DO
!
        IF ( I .GT. NRGRD ) GOTO 2051
        IF ( MDSS.NE.MDSO .AND. NMPSCR.EQ.IMPROC )                    &
            WRITE (MDSS,962) MN(1:II), I
!
! 5.j.3 Check the output type
!
        IF ( J.LT.0 .OR. J.GT. NOTYPE ) GOTO 2052
        IF ( J.EQ.2 .AND. UNIPTS ) GOTO 2053
        IF ( MDSS.NE.MDSO .AND. NMPSCR.EQ.IMPROC )                    &
            WRITE (MDSS,951) J, IDOTYP(J)
!
! 5.k Process standard line
!
        CALL NEXTLN ( COMSTR , MDSI , MDSE2 )
        READ (MDSI,*,END=2001,ERR=2002) (ODAT(II,I),II=5*(J-1)+1,5*J)
        ODAT(5*(J-1)+3,I) = MAX ( 0 , ODAT(5*(J-1)+3,I) )
! 
        IF ( ODAT(5*(J-1)+3,I) .NE. 0 ) THEN
            TTIME(1) = ODAT(5*(J-1)+1,I)
            TTIME(2) = ODAT(5*(J-1)+2,I)
            CALL STME21 ( TTIME , DTME21 )
            IF ( MDSS.NE.MDSO .AND. NMPSCR.EQ.IMPROC )                &
                 WRITE (MDSS,952) DTME21
            TTIME(1) = ODAT(5*(J-1)+4,I)
            TTIME(2) = ODAT(5*(J-1)+5,I)
            CALL STME21 ( TTIME , DTME21 )
            IF ( MDSS.NE.MDSO .AND. NMPSCR.EQ.IMPROC )                &
                 WRITE (MDSS,953) DTME21
            TTIME(1) = 0
            TTIME(2) = 0
            DTTST    = REAL ( ODAT(5*(J-1)+3,I) )
            CALL TICK21 ( TTIME , DTTST  )
            CALL STME21 ( TTIME , DTME21 )
            IF ( ( ODAT(5*(J-1)+1,I) .NE. ODAT(5*(J-1)+4,I) .OR.      &
                   ODAT(5*(J-1)+2,I) .NE. ODAT(5*(J-1)+5,I) ) .AND.   &
                   MDSS.NE.MDSO .AND. NMPSCR.EQ.IMPROC ) THEN
                DO II=1, 18
                  IF ( DTME21(II:II).NE.'0' .AND.                     &
                       DTME21(II:II).NE.'/' .AND.                     &
                       DTME21(II:II).NE.' ' .AND.                     &
                       DTME21(II:II).NE.':' ) EXIT
                  DTME21(II:II) = ' '
                  END DO
                WRITE (MDSS,954) DTME21(1:19)
              END IF
!
            IF ( J .EQ. 1 ) THEN
!
! 5.l Type 1: fields of mean wave parameters
!
                CALL W3READFLGRD ( MDSI, MDSS, MDSO, MDSE2, COMSTR,    &
                                 FLG1D, FLG2D, NMPSCR, IMPROC, IERR )
                FLGD(:,I)    = FLG1D
                FLGRD(:,:,I) = FLG2D
!
              ELSE IF ( J .EQ. 2 ) THEN
!
! 5.m Type 2: point output
!
                DO ILOOP=1, 2
                  JJ     = LEN_TRIM(FNMPRE)
                  IF ( ILOOP .EQ. 1 ) THEN
                      MDSI2  = MDSI
                      IF ( IMPROC .EQ. 1 ) OPEN                       &
                         (SCRATCH,FILE=FNMPRE(:JJ)//'ww3_multi.scratch')
                    ELSE
                      MDSI2  = SCRATCH
!/MPI                      CALL MPI_BARRIER (MPI_COMM_MWAVE,IERR_MPI)
                      OPEN                                            &
                         (SCRATCH,FILE=FNMPRE(:JJ)//'ww3_multi.scratch')
                      REWIND (SCRATCH)
                      DEALLOCATE ( OT2(I)%X, OT2(I)%Y, OT2(I)%PNAMES )
                      ALLOCATE ( OT2(I)%X(OT2(I)%NPTS),               &
                                 OT2(I)%Y(OT2(I)%NPTS),               &
                                 OT2(I)%PNAMES(OT2(I)%NPTS) )
                    END IF
!
                  OT2(I)%NPTS = 0
                  DO
                    CALL NEXTLN ( COMSTR , MDSI2 , MDSE2 )
                    READ (MDSI2,*,END=2001,ERR=2002) XX, YY, PN
!
                    IF ( ILOOP.EQ.1 .AND. IMPROC.EQ.1 ) THEN
                        BACKSPACE (MDSI)
                        READ (MDSI,'(A)') LINE
                        WRITE (SCRATCH,'(A)') LINE
                      END IF
!
                    IF ( PN .EQ. 'STOPSTRING' ) EXIT
!
                    OT2(I)%NPTS = OT2(I)%NPTS + 1
                    IF ( ILOOP .EQ. 1 ) CYCLE
!
                    OT2(I)%X(OT2(I)%NPTS)      = XX
                    OT2(I)%Y(OT2(I)%NPTS)      = YY
                    OT2(I)%PNAMES(OT2(I)%NPTS) = PN
                    IF ( MDSS.NE.MDSO .AND. NMPSCR.EQ.IMPROC ) THEN
                        IF ( OT2(I)%NPTS .EQ. 1 ) THEN
                            WRITE (MDSS,957)              XX, YY, PN
                          ELSE
                            WRITE (MDSS,958) OT2(I)%NPTS, XX, YY, PN
                          END IF
                      END IF
!
                    END DO
!
                  IF ( IMPROC.EQ.1 .AND. ILOOP.EQ.1 ) CLOSE (SCRATCH)
                  END DO
!
                IF ( MDSS.NE.MDSO .AND. NMPSCR.EQ.IMPROC .AND.        &
                     OT2(I)%NPTS.EQ.0 ) WRITE (MDSS,959)
                IF ( IMPROC .EQ. 1 ) THEN
!/MPI                    CALL MPI_BARRIER ( MPI_COMM_MWAVE, IERR_MPI )
                    CLOSE (SCRATCH,STATUS='DELETE')
                  ELSE
                    CLOSE (SCRATCH)
!/MPI                    CALL MPI_BARRIER ( MPI_COMM_MWAVE, IERR_MPI )
                  END IF
!
              ELSE IF ( J .EQ. 3 ) THEN
!
! 5.n Type 3: track output
!
                CALL NEXTLN ( COMSTR , MDSI , MDSE2 )
                READ (MDSI,*,END=2001,ERR=2002) TFLAGI
                IF ( TFLAGI ) THEN
                    MDS(11,I) =  ABS(MDS(11,I))
                  ELSE
                    MDS(11,I) = -ABS(MDS(11,I))
                  END IF
                IF ( MDSS.NE.MDSO .AND. NMPSCR.EQ.IMPROC ) THEN
                    IF ( .NOT. TFLAGI ) THEN
                        WRITE (MDSS,960) 'input', 'UNFORMATTED'
                      ELSE
                        WRITE (MDSS,960) 'input', 'FORMATTED'
                      END IF
                  END IF
!
              ELSE IF ( J .EQ. 6 ) THEN
!
! 5.o Type 6: partitioned wave field data
!
                CALL NEXTLN ( COMSTR , MDSI , MDSE2 )
                READ (MDSI,*,END=2001,ERR=2002) IPRT(:,I), LPRT(I)
                IF ( MDSS.NE.MDSO .AND. NMPSCR.EQ.IMPROC ) THEN
                    WRITE (MDSS,961) IPRT(:,I)
                    IF ( .NOT. LPRT(I) ) THEN
                        WRITE (MDSS,960) 'output', 'UNFORMATTED'
                      ELSE
                        WRITE (MDSS,960) 'output', 'FORMATTED'
                      END IF
                  END IF
!
              END IF
            ELSE IF ( J .EQ. 1 ) THEN
!
! 5.p Type 7: coupling fields
!
                CALL W3READFLGRD ( MDSI, MDSS, MDSO, MDSE2, COMSTR,    &
                                 FLG1D, FLG2D, NMPSCR, IMPROC, IERR )
                FLG2(:,I)    = FLG1D
                FLGR2(:,:,I) = FLG2D
!
          ELSE
            IF ( MDSS.NE.MDSO .AND. NMPSCR.EQ.IMPROC ) WRITE (MDSS,963)
          END IF
!
! ... End of loop in 5.j
!
        END DO
!
!/T      DO I=1, NRGRD
!/T          WRITE (MDST,9050) I
!/T          WRITE (MDST,9051) ODAT(:,I)
!/T          WRITE (MDST,9052) FLGRD(:,:,I)
!/T        END DO
!
! 6.  Read moving grid data ------------------------------------------ /
!
!     Only a single set of data are provided to be applied to all
!     the grids, because this is only intended for test cases. 
!     For true implementations, the jumping grid will be used.
!
      IF ( FLAGS(8) ) THEN
!
          IF ( MDSS.NE.MDSO .AND. NMPSCR.EQ.IMPROC ) THEN
              WRITE (MDSS,965)
              WRITE (MDSS,966) 'Continuous grid movement data'
            END IF
!
!/MPI          CALL MPI_BARRIER (MPI_COMM_MWAVE,IERR_MPI)
          DO ILOOP=1, 2
            JJ     = LEN_TRIM(FNMPRE)
            IF ( ILOOP .EQ. 1 ) THEN
                MDSI2  = MDSI
                IF ( IMPROC .EQ. 1 )                                  &
                    OPEN (SCRATCH,FILE=FNMPRE(:JJ)//'ww3_shel.scratch')
              ELSE
                MDSI2  = SCRATCH
!/MPI                CALL MPI_BARRIER (MPI_COMM_MWAVE,IERR_MPI)
                OPEN (SCRATCH,FILE=FNMPRE(:JJ)//'ww3_shel.scratch')
                REWIND (SCRATCH)
                ALLOCATE ( TMOVE(2,NMOVE), AMOVE(NMOVE), DMOVE(NMOVE) )
                IF ( MDSS.NE.MDSO .AND. NMPSCR.EQ.IMPROC )            &
                    WRITE (MDSS,967) NMOVE, 'MOV'
              END IF
!
            NMOVE  = 0
            DO
              CALL NEXTLN ( COMSTR , MDSI2 , MDSE2 )
              READ (MDSI2,*,END=2001,ERR=2002) IDTST
!
              IF ( ILOOP.EQ.1 .AND. IMPROC.EQ.1 ) THEN
                  BACKSPACE (MDSI)
                  READ (MDSI,'(A)') LINE
                  WRITE (SCRATCH,'(A)') LINE
                END IF
!
              IF ( IDTST .EQ. 'STP' ) EXIT
              IF ( IDTST .NE. 'MOV' ) CYCLE
!
              NMOVE  = NMOVE + 1
              IF ( ILOOP .EQ. 1 ) CYCLE
!
              BACKSPACE (MDSI2)
              READ (MDSI2,*,END=2001,ERR=2002) IDTST, TTIME, XX, YY
              TMOVE(:,NMOVE) = TTIME
              AMOVE(NMOVE)   = XX
              DMOVE(NMOVE)   = YY
              IF ( MDSS.NE.MDSO .AND. NMPSCR.EQ.IMPROC )              &
                  WRITE (MDSS,968) NMOVE, TMOVE(:,NMOVE),             &
                                   AMOVE(NMOVE), DMOVE(NMOVE)
!
              END DO
!
            IF ( IMPROC.EQ.1 .AND. ILOOP.EQ.1 ) CLOSE (SCRATCH)
            END DO
!
          IF ( IMPROC .EQ. 1 ) THEN
!/MPI              CALL MPI_BARRIER ( MPI_COMM_MWAVE, IERR_MPI )
              CLOSE (SCRATCH,STATUS='DELETE')
            ELSE
              CLOSE (SCRATCH)
!/MPI              CALL MPI_BARRIER ( MPI_COMM_MWAVE, IERR_MPI )
            END IF
!
!/T          WRITE (MDST,9060)
!/T          DO I=1, NMOVE
!/T            WRITE (MDST,9061) I, TMOVE(:,I), AMOVE(I), DMOVE(I)
!/T            END DO
!
          IF ( NMOVE .EQ. 0 ) GOTO 2060
!
          NMVMAX = NMOVE
          DO I=1, NRGRD
            CALL W3SETG ( I, MDSE, MDST )
            CALL WMSETM ( I, MDSE, MDST )
            NMV    = NMOVE
            CALL WMDIMD ( I, MDSE, MDST, 0 )
            DO II=1, NMV
              TMV(:,4,II) = TMOVE(:,II)
              AMV(II,4)   = AMOVE(II)
              DMV(II,4)   = DMOVE(II)
              END DO
            END DO
!
        END IF
!
! 7.  Work load distribution ----------------------------------------- /
! 7.a Initialize arrays
!
!     *******************************************************
!     *** NOTE : OUTPUT PROCESSOR ASSIGNMENT NEEDS TO BE  ***
!     ***        CONSISTENT WITH ASSIGNMENT IN W3INIT.    ***
!     *******************************************************
!
      ALLOCATE ( ALLPRC(NMPROC,NRGRD) , MODMAP(NMPROC,NRGRP) ,        &
                 LOADMP(NMPROC,NRGRP) )
!
      ALLPRC = 0
      MODMAP = 0
      LOADMP = 0
!
! 7.b Determine number of output processors
!
      IF ( MDSS.NE.MDSO .AND. NMPSCR.EQ.IMPROC ) WRITE (MDSS,970)
!
      NCPROC = NMPROC
      UPPROC = UPPROC .AND. UNIPTS .AND. IOSTYP.GT.1
!
! 7.b.1 Unified point output
!
      IF ( UNIPTS ) THEN
          IF ( NMPROC.GE.10 .AND. UPPROC ) THEN
              NCPROC = NMPROC - 1
            ELSE
              IF ( UPPROC .AND. MDSS.NE.MDSO .AND. NMPSCR.EQ.IMPROC ) &
                  WRITE (MDSS,971) 'Separate process for point' //    &
                                   ' output disabled.'
              UPPROC = .FALSE.
            END IF
          IF ( NMPUPT .EQ. IMPROC ) THEN
              II     = LEN_TRIM(MNAMES(0))
              JJ     = LEN_TRIM(FNMPRE)
              CALL WMUGET ( MDSS, MDST, MDSUP, 'OUT' )
              CALL WMUSET ( MDSS, MDST, MDSUP, .TRUE., 'OUT',         &
                           FNMPRE(:JJ)//'out_pnt.'//MNAMES(0)(1:II),  &
                           'Unified point output')
            END IF
        END IF
!
      IF ( UPPROC .AND. MDSS.NE.MDSO .AND. NMPSCR.EQ.IMPROC )         &
           WRITE (MDSS,972) NMPUPT
!
! 7.b.2 Other output
!
      ALLOCATE ( NDPOUT(NRGRD) )
      NDPOUT = 0
!
      IF ( IOSTYP .GT. 1 ) THEN
          DO I=1, NRGRD
            IF ( ODAT( 3,I) .GT. 0 ) NDPOUT(I) = NDPOUT(I) + 1
            IF ( ODAT(13,I) .GT. 0 ) NDPOUT(I) = NDPOUT(I) + 1
            IF ( ODAT(28,I) .GT. 0 ) NDPOUT(I) = NDPOUT(I) + 1
            IF ( ODAT( 8,I) .GT. 0 .OR.  ODAT(18,I) .GT. 0 .OR.       &
                 ODAT(23,I) .GT. 0 ) NDPOUT(I) = NDPOUT(I) + 1
            IF ( IOSTYP .EQ. 2 ) NDPOUT(I) = MIN ( 1 , NDPOUT(I) )
            END DO
        END IF
!
! ..... Reduce IOSTYP if not enough resources to run IOSTYP = 3
!
      IF ( IOSTYP.EQ.3 .AND.                                          &
             ( ( .NOT.PSHARE .AND. 4*SUM(NDPOUT).GT.NCPROC )          &
           .OR.( PSHARE .AND. 4*MAXVAL(NDPOUT).GT.NCPROC ) ) ) THEN
          DO I=1, NRGRD
            NDPOUT(I) = MIN ( 1 , NDPOUT(I) )
            END DO
          IOSTYP = 2
          IF ( MDSS.NE.MDSO .AND. NMPSCR.EQ.IMPROC )                  &
              WRITE (MDSS,971) 'Separate processes for output' //     &
                                   ' types disabled.'
        END IF
!
! ..... Force sharing of output processes if not enough resources
!
      IF ( IOSTYP.GT.1 .AND. .NOT.PSHARE .AND.                        &
           4*SUM(NDPOUT).GT.NCPROC ) THEN
          PSHARE = .TRUE.
          IF ( MDSS.NE.MDSO .AND. NMPSCR.EQ.IMPROC )                  &
              WRITE (MDSS,971) 'Grids sharing output processes.'
        END IF
!
! ..... Disable output processes if not enough resources
!
      IF ( IOSTYP.GT.1 .AND. 4*MAXVAL(NDPOUT).GT.NCPROC ) THEN
          NDPOUT = 0
          IOSTYP = 1
          IF ( MDSS.NE.MDSO .AND. NMPSCR.EQ.IMPROC )                  &
              WRITE (MDSS,971) 'Separate processes for output' //     &
                               ' disabled.'
        END IF
!
! ..... Number of output processes (except for unified point output)
!
      NPOUTT = 0
      IF ( IOSTYP .GT. 1 ) THEN
          IF ( PSHARE ) THEN
              NPOUTT = MAXVAL(NDPOUT)
            ELSE
              NPOUTT = SUM(NDPOUT)
            END IF
        END IF
      NCPROC = NCPROC - NPOUTT
      IF ( MDSS.NE.MDSO .AND. NMPSCR.EQ.IMPROC ) THEN
          IF ( NPOUTT .EQ. 0 ) THEN
              WRITE (MDSS,971) 'No (other) dedicated output processes.'
            ELSE
              WRITE (MDSS,973) NCPROC+1, NCPROC+NPOUTT, NPOUTT
            END IF
        END IF
!
! 7.c Set communicators and ALLPRC array
!
!/T      WRITE (MDST,9070)
      IF ( MDSS.NE.MDSO .AND. NMPSCR.EQ.IMPROC ) WRITE (MDSS,974)
      IF ( NMPLOG.EQ.IMPROC ) WRITE (MDSO,1974)
!
!/MPI      CALL MPI_COMM_GROUP ( MPI_COMM_MWAVE, BGROUP, IERR_MPI )
      ALLOCATE ( TMPRNK(NMPROC) )
      NAPRES = NCPROC
!
      DO I=1, NRGRD
!
        IP1    = MAX( 1 , MIN ( NCPROC , 1+NINT(REAL(NCPROC)*RP1(I)) ) )
        IPN    = MAX( IP1 , MIN ( NCPROC , NINT(REAL(NCPROC)*RPN(I)) ) )
        OUTSTR = '-----'
!
        CALL WMSETM ( I, MDSE, MDST )
        NAPLOC = 1 + IPN - IP1
        NAPADD = NAPLOC
!/MPI        CROOT  = IP1
!/MPI        FBCAST = NAPLOC .NE. NCPROC
!/MPI        FBCAST = NAPLOC .NE. NCPROC .OR.                         &
!/MPI                     ( IOSTYP.GT.1 .AND. .NOT.PSHARE )
        DO J=IP1, IPN
          TMPRNK(1+J-IP1) = J - 1
          END DO
!
        IF ( IOSTYP .GT. 1 ) THEN
            IF ( PSHARE ) NAPRES = NCPROC
            DO J=1, NDPOUT(I)
              NAPADD = NAPADD + 1
              TMPRNK(NAPADD) = NAPRES
              NAPRES = NAPRES + 1
              END DO
          END IF
!
        IF ( UPPROC ) THEN
            NAPADD = NAPADD + 1
            TMPRNK(NAPADD) = NMPROC - 1
          END IF
!
!/MPI        CALL MPI_GROUP_INCL ( BGROUP, NAPADD, TMPRNK, LGROUP,    &
!/MPI                              IERR_MPI )
!/MPI        CALL MPI_COMM_CREATE ( MPI_COMM_MWAVE, LGROUP,           &
!/MPI                               MPI_COMM_GRD, IERR_MPI )
!/MPI        CALL MPI_GROUP_FREE ( LGROUP, IERR_MPI )
!
        DO II=IP1, IPN
          ALLPRC(II,I) = 1 + II - IP1
          END DO
        II     = II - IP1
!
        IF ( PSHARE .OR. I.EQ.1 ) THEN
            NAPADD = NCPROC
          ELSE
            NAPADD = NCPROC + SUM(NDPOUT(1:I-1))
          END IF
        IF ( IOSTYP .GT. 1 ) THEN
            DO J=1, NDPOUT(I)
              NAPADD = NAPADD + 1
              II     = II + 1
              ALLPRC(NAPADD,I) = II
              END DO
          END IF
!
        IF ( UPPROC ) THEN
            II     = II + 1
            ALLPRC(NMPROC,I) = II
          END IF
!
!/T        WRITE (MDST,9071) I, ALLPRC(:,I)
!
! ... output
!
!
        IF ( IOSTYP .LE. 1 ) THEN
!
            IF ( ODAT( 3,I) .GT. 0 ) THEN
                WRITE (STOUT,'(I5.5)') TMPRNK(MAX(1,NAPLOC-1))+1
                OUTSTR(1) = STOUT
              END IF
            IF ( ODAT( 8,I) .GT. 0 .OR. UNIPTS ) THEN
                WRITE (STOUT,'(I5.5)') TMPRNK(MAX(1,NAPLOC-2))+1
                OUTSTR(2) = STOUT
              END IF
            IF ( ODAT(13,I) .GT. 0 ) THEN
                WRITE (STOUT,'(I5.5)') TMPRNK(MAX(1,NAPLOC-5))+1
                OUTSTR(3) = STOUT
              END IF
            IF ( ODAT(18,I) .GT. 0 ) THEN
                WRITE (STOUT,'(I5.5)') TMPRNK(NAPLOC)+1
                OUTSTR(4) = STOUT
              END IF
            IF ( ODAT(23,I) .GT. 0 ) THEN
                WRITE (STOUT,'(I5.5)') TMPRNK(MAX(1,NAPLOC-3))+1
                OUTSTR(5) = STOUT
              END IF
            IF ( ODAT(28,I) .GT. 0 ) THEN
                WRITE (STOUT,'(I5.5)') TMPRNK(MAX(1,NAPLOC-4))+1
                OUTSTR(6) = STOUT
              END IF
!
          ELSE
!
            IF ( UNIPTS ) THEN
                WRITE (STOUT,'(I5.5)') TMPRNK(II) + 1
                OUTSTR(2) = STOUT
                IF ( UPPROC ) II = II - 1
              END IF
!
            IF ( IOSTYP .EQ. 2 ) THEN
!
                WRITE (STOUT,'(I5.5)') TMPRNK(II) + 1
                IF ( ODAT( 3,I) .GT. 0 ) OUTSTR(1) = STOUT
                IF ( ODAT( 8,I) .GT. 0 .OR.                           &
                                    ( UNIPTS .AND. .NOT.UPPROC ) )    &
                                         OUTSTR(2) = STOUT
                IF ( ODAT(13,I) .GT. 0 ) OUTSTR(3) = STOUT
                IF ( ODAT(18,I) .GT. 0 ) OUTSTR(4) = STOUT
                IF ( ODAT(23,I) .GT. 0 ) OUTSTR(5) = STOUT
                IF ( ODAT(28,I) .GT. 0 ) OUTSTR(6) = STOUT
!
              ELSE IF ( IOSTYP .EQ. 3 ) THEN
!
                IF ( ODAT( 3,I).GT.0 ) THEN
                    WRITE (STOUT,'(I5.5)') TMPRNK(II) + 1
                    OUTSTR(1) = STOUT
                    II        = II - 1
                  END IF
                IF ( ODAT(13,I).GT.0 ) THEN
                    WRITE (STOUT,'(I5.5)') TMPRNK(II) + 1
                    OUTSTR(3) = STOUT
                    II        = II - 1
                  END IF
                IF ( ODAT(28,I).GT.0 ) THEN
                    WRITE (STOUT,'(I5.5)') TMPRNK(II) + 1
                    OUTSTR(6) = STOUT
                    II        = II - 1
                  END IF
                WRITE (STOUT,'(I5.5)') TMPRNK(II) + 1
                IF ( ODAT( 8,I) .GT. 0 ) OUTSTR(2) = STOUT
                IF ( ODAT(18,I) .GT. 0 ) OUTSTR(4) = STOUT
                IF ( ODAT(23,I) .GT. 0 ) OUTSTR(5) = STOUT
!
              END IF
!
          END IF
!
        IF ( MDSS.NE.MDSO .AND. NMPSCR.EQ.IMPROC )                    &
            WRITE (MDSS,975) MNAMES(I), IP1, IPN, OUTSTR
        IF ( NMPLOG .EQ. IMPROC )                                     &
            WRITE (MDSO,1975)MNAMES(I), IP1, IPN, OUTSTR
!
!/MPI        IF ( FBCAST ) THEN
!/MPI            TMPRNK(1) = IP1 - 1
!/MPI            NAPBCT    = 1
!/MPI            DO J=1, NMPROC
!/MPI              IF ( ALLPRC(J,I) .EQ. 0 ) THEN
!/MPI                  NAPBCT = NAPBCT + 1
!/MPI                  TMPRNK(NAPBCT) = J - 1
!/MPI                END IF
!/MPI              END DO
!/MPI            CALL MPI_GROUP_INCL ( BGROUP, NAPBCT, TMPRNK,       &
!/MPI                                  LGROUP, IERR_MPI )
!/MPI            CALL MPI_COMM_CREATE ( MPI_COMM_MWAVE, LGROUP,      &
!/MPI                                   MPI_COMM_BCT, IERR_MPI )
!/MPI            CALL MPI_GROUP_FREE ( LGROUP, IERR_MPI )
!/MPI         END IF
!
        END DO
!
      IF ( MDSS.NE.MDSO .AND. NMPSCR.EQ.IMPROC ) THEN
          WRITE (MDSS,976)
          IF ( UNIPTS ) WRITE (MDSS,977) NMPUPT
          WRITE (MDSS,*) 
        END IF
!
      IF ( NMPLOG .EQ. IMPROC ) THEN
          WRITE (MDSO,1976)
          IF ( UNIPTS ) WRITE (MDSO,1977) NMPUPT
          WRITE (MDSO,*) 
        END IF
!
      DEALLOCATE ( TMPRNK, NDPOUT )
!
! 7.d Set MODMAP and LOADMP arrays
!
      DO JJ=1, NRGRP
        DO II=1, INGRP(JJ,0)
          I      = INGRP(JJ,II)
          DO J=1, NMPROC
            IF ( ALLPRC(J,I) .NE. 0 ) THEN
                LOADMP(J,JJ) = LOADMP(J,JJ) + 1
                IF ( LOADMP(J,JJ) .EQ. 1 ) THEN
                    MODMAP(J,JJ) = I
                  ELSE
                    MODMAP(J,JJ) = -1
                  END IF
              END IF
            END DO
          END DO
        END DO
!
!/T      WRITE (MDST,8042)
!/T      DO J=1, NRGRP
!/T        WRITE (MDST,8044) J, MODMAP(:,J)
!/T        END DO
!/T      WRITE (MDST,8043)
!/T      DO J=1, NRGRP
!/T        WRITE (MDST,8044) J, LOADMP(:,J)
!/T        END DO
!
! 7.e Warnings
!
      IF ( NMPROC .GT. 1 ) THEN
          DO I=1, NRGRP
            IP1    = MINVAL ( LOADMP(:NCPROC,I) )
            IPN    = MAXVAL ( LOADMP(:NCPROC,I) )
            IF ( IP1.NE.IPN .AND. IMPROC.EQ.NMPERR )                  &
                WRITE (MDSE,1040) I, IP1, IPN
            END DO
        END IF
!
      DEALLOCATE ( RP1, RPN, LOADMP )
!
! 7.f Reset NMPSCR to first processor of first rank 1 grid
!
!/MPI      CALL WMSETM ( INGRP(1,1), MDSE, MDST )
!/MPI      NMPSCR = CROOT
!
!/MPI      CALL MPI_BARRIER ( MPI_COMM_MWAVE, IERR_MPI )
!
! 8.  Actual initializations ----------------------------------------- /
!
!/MPRF      CALL PRTIME ( PRFTN )
!/MPRF      WRITE (MDSP,990) PRFT0, PRFTN, get_memory(), 'START Sec. 8'
!/MPRF      PRFT0  = PRFTN
!
      IF ( MDSS.NE.MDSO .AND. NMPSCR.EQ.IMPROC ) WRITE (MDSS,980)
      ALLOCATE ( TSYNC(2,0:NRGRD), TMAX(2,NRGRD), TOUTP(2,0:NRGRD),   &
                 TDATA(2,NRGRD), GRSTAT(NRGRD), DTRES(NRGRD) )
!
      TSYNC(1,:) = -1
      TSYNC(2,:) =  0
      TMAX (1,:) = -1
      TMAX (2,:) =  0
      TOUTP(1,:) = -1
      TOUTP(2,:) =  0
      TDATA(1,:) = -1
      TDATA(2,:) =  0
      GRSTAT     = 99
!
! 8.a Loop over models for per-model initialization
!
!/T      WRITE (MDST,9080)
!/MPRF      CALL PRTIME ( PRFTN )
!/MPRF      WRITE (MDSP,990) PRFT0, PRFTN, get_memory(), 'START Sec. 8.a'
!/MPRF      PRFT0  = PRFTN
!
      DO I=1, NRGRD
        J      = LEN_TRIM(MNAMES(I))
        DO NMPSC2=1, NMPROC
          IF ( ALLPRC(NMPSC2,I) .EQ. 1 ) EXIT
          END DO
        IF ( MDSS.NE.MDSO .AND. NMPSC2.EQ.IMPROC )                    &
             WRITE (MDSS,981) I, MNAMES(I)(1:J)
!
!/MPI        CALL MPI_BARRIER (MPI_COMM_MWAVE,IERR_MPI)
!
! 8.a.1 Wave model initialization (NOTE: sets all grid pointers)
! ..... Initial output file hook up
!
        CALL WMSETM ( I, MDSE, MDST )
!/MPI        MPI_COMM_LOC = MPI_COMM_GRD
!/MPI        IF ( MPI_COMM_LOC .EQ. MPI_COMM_NULL ) CYCLE
!
        CALL WMUGET ( MDSE, MDST, NDSFND, 'OUT' )
        CALL WMUSET ( MDSE, MDST, NDSFND, .TRUE., DESC='Log file' )
        MDS( 1,I) = NDSFND
!
! ... this one overwrites the combined setting MDS( 3,I) = MDST above
!
!       CALL WMUGET ( MDSE, MDST, NDSFND, 'OUT' )
!       CALL WMUSET ( MDSE, MDST, NDSFND, .TRUE., DESC='Test output' )
!       MDS( 3,I) = NDSFND
!
        DO J=1, 6
          IF ( J.EQ.4 .OR. J.EQ.5 ) CYCLE
          IF ( ODAT(5*(J-1)+3,I) .GT. 0 ) THEN
              CALL WMUGET ( MDSE, MDST, NDSFND, 'OUT' )
              CALL WMUSET ( MDSE, MDST, NDSFND, .TRUE.,              &
                            DESC='Raw output file' )
              SELECT CASE (J)
                CASE (1)
                  MDS(7,I) = NDSFND
                CASE (2)
                  MDS(8,I) = NDSFND
                CASE (3)
                  MDS(12,I) = NDSFND
                  CALL WMUGET ( MDSE, MDST, NDSFND, 'INP' )
                  CALL WMUSET ( MDSE, MDST, NDSFND, .TRUE.,           &
                                DESC='Input data file' )
                  MDS(11,I) = NDSFND
                CASE (6)
                  MDS(13,I) = NDSFND
              END SELECT
            END IF
          END DO
!
        CALL WMUGET ( MDSE, MDST, NDSFND, 'INP' )
        CALL WMUSET ( MDSE, MDST, NDSFND, .TRUE.,                     &
                      DESC='Input data file' )
        MDS(9,I) = NDSFND
!
        IF ( ODAT(5*(5-1)+3,I) .GT. 0 ) THEN
            CALL WMUGET ( MDSE, MDST, NDSFND, 'OUT', 9 )
            MDS(10,I) = NDSFND
            DO II=0, 8
              CALL WMUSET ( MDSE, MDST, NDSFND+II, .TRUE.,            &
                            DESC='Raw output file' )
              END DO
          END IF
!
! ..... Model initialization
!
        IF ( MDSS.NE.MDSO .AND. NMPSC2.EQ.IMPROC ) WRITE (MDSS,982)

        CALL W3INIT ( I, MNAMES(I), MDS(:,I), NTRACE(:,I), ODAT(:,I), &
                      FLGRD(:,:,I),FLGR2(:,:,I),FLGD(:,I),FLG2(:,I),  &
                      OT2(I)%NPTS, OT2(I)%X, OT2(I)%Y, OT2(I)%PNAMES, &
                      IPRT(:,I), LPRT(I), MPI_COMM_LOC )
!
! ..... Finalize I/O file hook up
!
        II     = LEN_TRIM(FILEXT)
        JJ     = LEN_TRIM(FNMPRE)
        CALL WMUINQ ( MDSE, MDST, MDS(1,I) )
        IF ( MDS(3,I) .NE. MDST ) CALL WMUINQ ( MDSE, MDST, MDS(3,I) )
!
        IF ( MDS(7,I) .NE. -1 ) THEN
            IF ( IAPROC .EQ. NAPFLD ) THEN
                TNAME  = FNMPRE(:JJ)//'out_grd.' // FILEXT(:II)
                CALL WMUSET ( MDSE,MDST, MDS(7,I), .TRUE., NAME=TNAME )
              ELSE
                CALL WMUSET ( MDSE,MDST, MDS(7,I), .FALSE. )
                MDS(7,I) = -1
              END IF
          END IF
!
        IF ( MDS(8,I) .NE. -1 ) THEN
            IF ( IAPROC .EQ. NAPPNT ) THEN
                TNAME  = FNMPRE(:JJ)//'out_pnt.' // FILEXT(:II)
                CALL WMUSET ( MDSE,MDST, MDS(8,I), .TRUE., NAME=TNAME )
              ELSE
                CALL WMUSET ( MDSE,MDST, MDS(8,I), .FALSE. )
                MDS(8,I) = -1
              END IF
          END IF
!
        IF ( MDS(9,I) .NE. -1 ) THEN
            IF ( FLBPI ) THEN
                TNAME  = FNMPRE(:JJ)//'nest.' // FILEXT(:II)
                CALL WMUSET ( MDSE, MDST, MDS(9,I), .TRUE., NAME=TNAME )
              ELSE
                CALL WMUSET ( MDSE, MDST, MDS(9,I), .FALSE. )
                MDS(9,I) = -1
              END IF
          END IF
!
        IF ( MDS(10,I) .NE. -1 ) THEN
            IF ( FLBPO .AND. IAPROC.EQ.NAPBPT ) THEN
                TNAME  = FNMPRE(:JJ)//'nestN.' // FILEXT(:II)
                DO J=0, NFBPO-1
                  WRITE (TNAME(JJ+5:JJ+5),'(I1)') J + 1
                  CALL WMUSET ( MDSE, MDST, MDS(10,I)+J, .TRUE.,      &
                                NAME=TNAME )
                  END DO
                DO J=NFBPO, 8
                  CALL WMUSET ( MDSE,MDST, MDS(10,I)+J, .FALSE. )
                  END DO
              ELSE
                DO J=0, 8
                  CALL WMUSET ( MDSE,MDST, MDS(10,I)+J, .FALSE. )
                  END DO
                MDS(10,I) = -1
              END IF
          END IF
!
        IF ( MDS(11,I) .NE. -1 ) THEN
            TNAME  = FNMPRE(:JJ)//'track_i.' // FILEXT(:II)
            CALL WMUSET ( MDSE,MDST, MDS(11,I), .TRUE., NAME=TNAME )
          END IF
!
        IF ( MDS(12,I) .NE. -1 ) THEN
            IF ( IAPROC .EQ. NAPTRK ) THEN
                TNAME  = FNMPRE(:JJ)//'track_o.' // FILEXT(:II)
                CALL WMUSET ( MDSE,MDST, MDS(12,I), .TRUE., NAME=TNAME )
              ELSE
                CALL WMUSET ( MDSE,MDST, MDS(12,I), .FALSE. )
                MDS(12,I) = -1
              END IF
          END IF
!
        IF ( MDS(13,I) .NE. -1 ) THEN
            IF ( IAPROC .EQ. NAPPRT ) THEN
                TNAME  = FNMPRE(:JJ)//'partition.' // FILEXT(:II)
                CALL WMUSET ( MDSE,MDST, MDS(13,I), .TRUE., NAME=TNAME )
              ELSE
                CALL WMUSET ( MDSE,MDST, MDS(13,I), .FALSE. )
                MDS(13,I) = -1
              END IF
          END IF
!
!/T        WRITE (MDST,9081) I, TIME
!
! 8.a.2 Data file initialization (forcing)
!
        IF ( MDSS.NE.MDSO .AND. NMPSC2.EQ.IMPROC ) WRITE (MDSS,983)
        CALL W3SETI ( I, MDSE, MDST )
!
! ..... regular input files
!
        DO J=JFIRST, 4
          IF ( FLAGS(J) ) THEN
              JJ     = LEN_TRIM(FNMPRE)
              IDINP(I,J) = IDSTR(J)
              CALL W3FLDO ('READ', IDINP(I,J), MDSF(I,J), MDST, MDSE2,&
                            NX, NY, GTYPE, IERR, MNAMES(I),           &
                            FNMPRE(:JJ) )
              IF ( IERR .NE. 0 ) GOTO 2080
              IF ( MDSS.NE.MDSO .AND. NMPSC2.EQ.IMPROC )              &
                   WRITE (MDSS,985) IDFLDS(J)
            ELSE
              IF ( MDSS.NE.MDSO .AND. NMPSC2.EQ.IMPROC )              &
                   WRITE (MDSS,984) IDFLDS(J)
            END IF
          END DO
!
! ..... assimilation data files
!
!       version 3.07: Data assimilation part ignored for now ....
!
! ..... finalize file info data base
!
        DO J=JFIRST, 7
          IF ( MDSF(I,J) .NE. -1 ) CALL WMUINQ ( MDSE, MDST, MDSF(I,J) )
          END DO
!
! ..... Adjust input flags for other than native input,
!       and initialize input arrays onse set at a time as needed.
!
        IF ( SIZE(FLAGS) .NE. SIZE(TFLAGS) ) THEN
          WRITE (MDSE,'(/2A)') ' *** ERROR WMINIT: ', &
                 'SIZE(FLAGS).NE.SIZE(TFLAGS) ***'
          CALL EXTCDE ( 999 )
        END IF
        TFLAGS = FLAGS
!
        DO J=JFIRST, 7
          IF ( INPMAP(I,J) .NE. 0 ) THEN
!
              TFLAGS(J) = .TRUE.
              FLAGS     = .FALSE.
              FLAGS(J)  = .TRUE.
              IINIT     = .FALSE.
              CALL W3DIMI ( I, MDSE, MDST )
!
              IF ( J.EQ.2 ) ALLOCATE ( WADATS(I)%CA0(NSEA) ,          &
                                       WADATS(I)%CAI(NSEA) ,          &
                                       WADATS(I)%CD0(NSEA) ,          &
                                       WADATS(I)%CDI(NSEA) )
!
              IF ( J.EQ.3 ) ALLOCATE ( WADATS(I)%UA0(NSEA) ,          &
                                       WADATS(I)%UAI(NSEA) ,          &
                                       WADATS(I)%UD0(NSEA) ,          &
                                       WADATS(I)%UDI(NSEA) ,          &
                                       WADATS(I)%AS0(NSEA) ,          &
                                       WADATS(I)%ASI(NSEA) )
!
            END IF
          END DO
!
        FLAGS  = TFLAGS
        CALL W3SETI ( I, MDSE, MDST )
        CALL W3SETA ( I, MDSE, MDST )
!
! 8.a.3 Status indicator and model times
!
        DO J=1, NOTYPE
          IF ( FLOUT(J) ) THEN
              IF ( TOUTP(1,I) .EQ. -1 ) THEN
                  TOUTP(:,I) = TONEXT(:,J)
                ELSE
                  DTTST  = DSEC21 ( TOUTP(:,I), TONEXT(:,J) )
                  IF ( DTTST .LT. 0. ) TOUTP(:,I) = TONEXT(:,J)
                ENDIF
            END IF
          END DO
!
        GRSTAT(I) =  0
        TSYNC(:,I) = TIME(:)
!
!/T        WRITE (MDST,9082) GRSTAT(I), TOUTP(:,I), TSYNC(:,I)
!
        END DO
!
!/MPI      CALL MPI_BARRIER (MPI_COMM_MWAVE,IERR_MPI)
!/MPI      DO I=1, NRGRD
!/MPI        CALL WMSETM ( I, MDSE, MDST )
!/MPI        CALL W3SETG ( I, MDSE, MDST )
!/MPI        CALL W3SETO ( I, MDSE, MDST )
!/MPI        IF ( FBCAST .AND. MPI_COMM_BCT.NE.MPI_COMM_NULL ) THEN
!/MPI            CALL MPI_BCAST ( TOUTP(1,I), 2, MPI_INTEGER, 0,      &
!/MPI                             MPI_COMM_BCT, IERR_MPI )
!/MPI            CALL MPI_BCAST ( TSYNC(1,I), 2, MPI_INTEGER, 0,      &
!/MPI                             MPI_COMM_BCT, IERR_MPI )
!/MPI            CALL MPI_BCAST ( GRSTAT(I), 1, MPI_INTEGER, 0,       &
!/MPI                             MPI_COMM_BCT, IERR_MPI )
!
! 8.a.4 Grid sizes etc. for processors that are not used.
!
!/MPI            CALL MPI_BCAST ( FLAGLL,1, MPI_LOGICAL, 0,           &
!/MPI                             MPI_COMM_BCT, IERR_MPI )
!/MPI            CALL MPI_BCAST ( GTYPE, 1, MPI_INTEGER, 0,           &
!/MPI                             MPI_COMM_BCT, IERR_MPI )
!/MPI            CALL MPI_BCAST ( ICLOSE,1, MPI_INTEGER, 0,           &
!/MPI                             MPI_COMM_BCT, IERR_MPI )
!/MPI            CALL MPI_BCAST ( NX   , 1, MPI_INTEGER, 0,           &
!/MPI                             MPI_COMM_BCT, IERR_MPI )
!/MPI            CALL MPI_BCAST ( NY   , 1, MPI_INTEGER, 0,           &
!/MPI                             MPI_COMM_BCT, IERR_MPI )
!/MPI            CALL MPI_BCAST ( X0   , 1, MPI_REAL   , 0,           &
!/MPI                             MPI_COMM_BCT, IERR_MPI )
!/MPI            CALL MPI_BCAST ( SX   , 1, MPI_REAL   , 0,           &
!/MPI                             MPI_COMM_BCT, IERR_MPI )
!/MPI            CALL MPI_BCAST ( Y0   , 1, MPI_REAL   , 0,           &
!/MPI                             MPI_COMM_BCT, IERR_MPI )
!/MPI            CALL MPI_BCAST ( SY   , 1, MPI_REAL   , 0,           &
!/MPI                             MPI_COMM_BCT, IERR_MPI )
!/MPI            CALL MPI_BCAST ( NSEA , 1, MPI_INTEGER, 0,           &
!/MPI                             MPI_COMM_BCT, IERR_MPI )
!/MPI            CALL MPI_BCAST ( NSEAL, 1, MPI_INTEGER, 0,           &
!/MPI                             MPI_COMM_BCT, IERR_MPI )
!/MPI            CALL MPI_BCAST ( DTMAX, 1, MPI_REAL, 0,              &
!/MPI                             MPI_COMM_BCT, IERR_MPI )
!/MPI            CALL MPI_BCAST ( DTCFL, 1, MPI_REAL, 0,              &
!/MPI                             MPI_COMM_BCT, IERR_MPI )
!/MPI            CALL MPI_BCAST ( FILEXT, 10, MPI_CHARACTER, 0,       &
!/MPI                             MPI_COMM_BCT, IERR_MPI )
!/MPI            IF ( MPI_COMM_GRD .EQ. MPI_COMM_NULL )               &
!/MPI                 CALL W3DIMX  ( I, NX, NY, NSEA, MDSE, MDST )
!/MPI            CALL MPI_BCAST ( HQFAC, NX*NY, MPI_REAL, 0,          &
!/MPI                             MPI_COMM_BCT, IERR_MPI )
!/MPI            CALL MPI_BCAST ( HPFAC, NX*NY, MPI_REAL, 0,          &
!/MPI                             MPI_COMM_BCT, IERR_MPI )
!/MPI            CALL MPI_BCAST ( XGRD, NX*NY, MPI_REAL, 0,           &
!/MPI                             MPI_COMM_BCT, IERR_MPI )
!/MPI            CALL MPI_BCAST ( YGRD, NX*NY, MPI_REAL, 0,           &
!/MPI                             MPI_COMM_BCT, IERR_MPI )
!/MPI            IF ( MPI_COMM_GRD .EQ. MPI_COMM_NULL )               &
!/MPI                 GSU = W3GSUC( .FALSE., FLAGLL, ICLOSE, NX, NY,  &
!/MPI                               XGRD, YGRD )
!/MPI            CALL MPI_BCAST ( DXDP, NX*NY, MPI_REAL, 0,           &
!/MPI                             MPI_COMM_BCT, IERR_MPI )
!/MPI            CALL MPI_BCAST ( DXDQ, NX*NY, MPI_REAL, 0,           &
!/MPI                             MPI_COMM_BCT, IERR_MPI )
!/MPI            CALL MPI_BCAST ( DYDP, NX*NY, MPI_REAL, 0,           &
!/MPI                             MPI_COMM_BCT, IERR_MPI )
!/MPI            CALL MPI_BCAST ( DYDQ, NX*NY, MPI_REAL, 0,           &
!/MPI                             MPI_COMM_BCT, IERR_MPI )
!/MPI            CALL MPI_BCAST ( MAPSTA, NX*NY, MPI_INTEGER, 0,      &
!/MPI                             MPI_COMM_BCT, IERR_MPI )
!/MPI            CALL MPI_BCAST ( MAPST2, NX*NY, MPI_INTEGER, 0,      &
!/MPI                             MPI_COMM_BCT, IERR_MPI )
!/MPI            CALL MPI_BCAST ( GRIDSHIFT, 1, MPI_DOUBLE_PRECISION, 0, &
!/MPI                             MPI_COMM_BCT, IERR_MPI )
!
!/MPI            CALL MPI_BCAST ( NK   , 1, MPI_INTEGER, 0,           &
!/MPI                             MPI_COMM_BCT, IERR_MPI )
!/MPI            CALL MPI_BCAST ( NTH  , 1, MPI_INTEGER, 0,           &
!/MPI                             MPI_COMM_BCT, IERR_MPI )
!/MPI            CALL MPI_BCAST ( XFR  , 1, MPI_REAL   , 0,           &
!/MPI                             MPI_COMM_BCT, IERR_MPI )
!/MPI            CALL MPI_BCAST ( FR1  , 1, MPI_REAL   , 0,           &
!/MPI                             MPI_COMM_BCT, IERR_MPI )
!/MPI            IF ( MPI_COMM_GRD .EQ. MPI_COMM_NULL )               &
!/MPI                 CALL W3DIMS ( I, NK, NTH, MDSE, MDST )
!/MPI            CALL MPI_BCAST ( TH , NTH, MPI_REAL   , 0,           &
!/MPI                             MPI_COMM_BCT, IERR_MPI )
!
!/MPI            CALL MPI_BCAST ( NAPROC,1, MPI_INTEGER, 0,           &
!/MPI                             MPI_COMM_BCT, IERR_MPI )
!/MPI            CALL MPI_BCAST ( NAPPNT,1, MPI_INTEGER, 0,           &
!/MPI                             MPI_COMM_BCT, IERR_MPI )
!/MPI            CALL MPI_BCAST ( NBI  , 1, MPI_INTEGER, 0,           &
!/MPI                             MPI_COMM_BCT, IERR_MPI )
!
!/MPI            CALL MPI_BCAST ( FLOUT,  7, MPI_LOGICAL, 0,          &
!/MPI                             MPI_COMM_BCT, IERR_MPI )
!/MPI            CALL MPI_BCAST ( DTOUT , 7, MPI_REAL, 0,             &
!/MPI                             MPI_COMM_BCT, IERR_MPI )
!/MPI            CALL MPI_BCAST ( TONEXT,14, MPI_INTEGER, 0,          &
!/MPI                             MPI_COMM_BCT, IERR_MPI )
!/MPI            CALL MPI_BCAST ( TOLAST,14, MPI_INTEGER, 0,          &
!/MPI                             MPI_COMM_BCT, IERR_MPI )
!
!/MPI          END IF
!/MPI        END DO
!/MPI      CALL MPI_BARRIER (MPI_COMM_MWAVE,IERR_MPI)
!
      DO I=1, NRGRD
        IF ( ALLPRC(IMPROC,I) .EQ. 0 ) THEN
            CALL W3SETO ( I, MDSE, MDST )
            IAPROC = -1
          END IF
        END DO
!
! 8.a.5 Test output
!
!/T      WRITE (MDST,9020) 'AFTER SETUP'
!/T      DO I=1, NRGRD
!/T        WRITE (MDST,9021) I, MDS(:,I), NTRACE(:,I)
!/T        END DO
!
! 8.a.6 Check for coordinate system
!
      DO I=1, NRGRD-1
        IF ( GRIDS(I)%FLAGLL .NEQV. GRIDS(I+1)%FLAGLL ) GOTO 2070
        END DO
!
! 8.b Input files
!
!/MPRF      CALL PRTIME ( PRFTN )
!/MPRF      WRITE (MDSP,990) PRFT0, PRFTN, get_memory(), 'START Sec. 8.c'
!/MPRF      PRFT0  = PRFTN
!
      DO I=1, NRINP
!
        IF ( .NOT. USEINP(I) ) CYCLE
!
        J      = LEN_TRIM(MNAMES(-I))
        IF ( MDSS.NE.MDSO .AND. NMPSC2.EQ.IMPROC ) THEN
            WRITE (MDSS,988) I, MNAMES(-I)(1:J)
            WRITE (MDSS,987)
          END IF
!
        CALL W3IOGR ( 'GRID', NDSREC, -I, MNAMES(-I)(1:J) )
        CALL W3DIMI ( -I, MDSE, MDST )
!
        DO J=JFIRST, 4
          IF ( FLAGS(J) ) THEN
              JJ     = LEN_TRIM(FNMPRE)
              IDINP(-I,J) = IDSTR(J)
              CALL W3FLDO ('READ', IDINP(-I,J), MDSF(-I,J), MDST,     &
                            MDSE2, NX, NY, GTYPE, IERR,               &
                            MNAMES(-I), FNMPRE(:JJ) )
              IF ( IERR .NE. 0 ) GOTO 2080
              IF ( MDSS.NE.MDSO .AND. NMPSC2.EQ.IMPROC )              &
                   WRITE (MDSS,985) IDFLDS(J)
            ELSE
              IF ( MDSS.NE.MDSO .AND. NMPSC2.EQ.IMPROC )              &
                   WRITE (MDSS,984) IDFLDS(J)
            END IF
          END DO
!
! Skipping assimilation input files for now.
!
          DO J=JFIRST, 7
            IF ( MDSF(-I,J) .NE. -1 ) CALL WMUINQ                     &
                                         ( MDSE, MDST, MDSF(-I,J) )
            END DO
!
        END DO
!
      DO I=1, NRGRD
        DO J=JFIRST, 7
          IF ( INPMAP(I,J) .GT. 0 ) IDINP(I,J) = IDINP(-INPMAP(I,J),J)
          END DO
        END DO
!
      DEALLOCATE ( USEINP )
!
! 8.c Inter model initialization
!
!/MPRF      CALL PRTIME ( PRFTN )
!/MPRF      WRITE (MDSP,990) PRFT0, PRFTN, get_memory(), 'START Sec. 8.d'
!/MPRF      PRFT0  = PRFTN

! 8.c.1 Spectral conversion flags and source term flags
!
      CALL WMRSPC
!
      DO I=1, NRGRD
        CALL W3SETG ( I, MDSE, MDST )
        FLAGST = .TRUE.
        END DO
!
! 8.c.2 Relation to lower ranked grids
!       Includes update of unit numbers, and bound. data initialization.
!
      ALLOCATE ( FLRBPI(NRGRD) )
      CALL WMGLOW ( FLRBPI )
!
! ..... At this point the grid-search-utility (GSU) object for grids
!       that do not belong to this processor is no longer needed.
!
!/MPI      DO I=1, NRGRD
!/MPI        CALL WMSETM ( I, MDSE, MDST )
!/MPI        CALL W3SETG ( I, MDSE, MDST )
! the next line (with the W3GSUD call) removed Jan 8 2013. 
! ...ref: personal communication, 
! ...email from Rogers to Alves, Campbell, Tolman, Chawla Dec 13 2012.
! REMOVED  !/MPI        IF ( MPI_COMM_GRD .EQ. MPI_COMM_NULL ) CALL W3GSUD( GSU )
!/MPI        END DO
!
! ..... Unit numbers
!

      DO I=1, NRGRD
!
        CALL W3SETG ( I, MDSE, MDST )
        CALL W3SETO ( I, MDSE, MDST )
!
        IF ( BCDUMP(I) .AND. FLRBPI(I) ) THEN
            IF ( IMPROC .EQ. NMPERR ) WRITE (MDSE,1080) I
            IF ( IMPROC .EQ. NMPLOG ) WRITE (MDSO,1082) I
            BCDUMP(I) = .FALSE.
          END IF
!
        IF ( BCDUMP(I) .AND. NBI.EQ.0 ) THEN
            IF ( IMPROC .EQ. NMPERR ) WRITE (MDSE,1081) I
            IF ( IMPROC .EQ. NMPLOG ) WRITE (MDSO,1082) I
            BCDUMP(I) = .FALSE.
          END IF
!
!/SHRD        IF ( .NOT. FLRBPI(I) .AND. FLBPI ) THEN
!/MPI        IF ( .NOT. FLRBPI(I) .AND. FLBPI .AND.                   &
!/MPI              MPI_COMM_GRD .NE. MPI_COMM_NULL) THEN
            CALL WMUSET ( MDSE, MDST, NDS(9), .FALSE. )
            IF ( BCDUMP(I) .AND. IAPROC.EQ.NAPBPT ) THEN
                J            = LEN_TRIM(FILEXT)
                JJ           = LEN_TRIM(FNMPRE)
                TNAME(1:5)   = 'nest.'
                TNAME(6:5+J) = FILEXT(1:J)
                J      = J + 5
                CALL WMUGET ( MDSE, MDST, NDS(9), 'OUT' )
                CALL WMUSET ( MDSE, MDST, NDS(9), .TRUE.,             &
                              NAME=FNMPRE(:JJ)//TNAME(1:J),           &
                              DESC='Output data file (nest dump)' )
                MDS(9,I) = NDSFND
              ELSE
                NDS(9) = -1
              END IF
          END IF
!
        END DO
!
! ..... Data initialization
!
      DO I=1, NRGRD
!/MPI        CALL WMSETM ( I, MDSE, MDST )
!/MPI        IF ( MPI_COMM_GRD .NE. MPI_COMM_NULL ) CALL WMIOBS ( I )
!/SHRD        CALL WMIOBS ( I )
        END DO
!
      DO I=1, NRGRD
!/MPI        CALL WMSETM ( I, MDSE, MDST )
!/MPI        IF ( MPI_COMM_GRD .NE. MPI_COMM_NULL ) CALL WMIOBG ( I )
!/SHRD        CALL WMIOBG ( I )
        END DO
!
!/MPI      DO I=1, NRGRD
!/MPI        CALL WMSETM ( I, MDSE, MDST )
!/MPI        IF ( MPI_COMM_GRD .NE. MPI_COMM_NULL ) CALL WMIOBF ( I )
!/MPI        END DO
!
! 8.c.3 Relation to same ranked grids
!
      CALL WMGEQL
!
! 8.c.4 Relation to higher ranked grids
!
      IF ( MDSS.NE.MDSO .AND. NMPSC2.EQ.IMPROC ) WRITE (MDSS,938) &
           'Computing relation to higher ranked grids'
      CALL WMGHGH
      IF ( MDSS.NE.MDSO .AND. NMPSC2.EQ.IMPROC ) WRITE (MDSS,938) &
           'Finished computing relation to higher ranked grids'
!
! 8.c.5 Unified point output
!
      IF ( UNIPTS ) THEN
!
          OUTPTS(0)%TONEXT(1,2) =        ODAT( 6,0)
          OUTPTS(0)%TONEXT(2,2) =        ODAT( 7,0)
          OUTPTS(0)%DTOUT (  2) = REAL ( ODAT( 8,0) )
          OUTPTS(0)%TOLAST(1,2) =        ODAT( 9,0)
          OUTPTS(0)%TOLAST(2,2) =        ODAT(10,0)
!
          TOUT   = OUTPTS(0)%TONEXT(:,2)
          TLST   = OUTPTS(0)%TOLAST(:,2)
!
          DO
            DTTST   = DSEC21 ( STIME , TOUT )
            IF ( DTTST .LT. 0 ) THEN
                CALL TICK21 ( TOUT, OUTPTS(0)%DTOUT(2) )
              ELSE
                EXIT
              END IF
            END DO
!
          OUTPTS(0)%TONEXT(:,2) = TOUT
!
          DTTST  = DSEC21 ( TOUT , TLST )
          IF ( DTTST .LT. 0. ) THEN
              UNIPTS = .FALSE.
            ELSE
              CALL WMIOPP ( OT2(0)%NPTS, OT2(0)%X, OT2(0)%Y,          &
                            OT2(0)%PNAMES )
            END IF
!
!/MPI          DO I=1, NRGRD
!/MPI            CALL WMSETM ( I, MDSE, MDST )
!/MPI            CALL W3SETG ( I, MDSE, MDST )
!/MPI            CALL W3SETO ( I, MDSE, MDST )
!/MPI            IF ( FBCAST .AND. MPI_COMM_BCT.NE.MPI_COMM_NULL ) THEN
!/MPI                CALL MPI_BCAST ( NOPTS, 1, MPI_INTEGER, 0,       &
!/MPI                                 MPI_COMM_BCT, IERR_MPI )
!/MPI              END IF
!/MPI            END DO
!
        END IF
!
! 8.c.6 Output
!
      IF ( MDSS.NE.MDSO .AND. NMPSCR.EQ.IMPROC )                      &
          WRITE (MDSS,938) 'Additional group information'
!
      IF ( MAXVAL(GRDLOW(:,0)) .GT. 0 ) THEN
          IF ( MDSS.NE.MDSO .AND. NMPSCR.EQ.IMPROC )                  &
              WRITE (MDSS,933) 'Lower rank grid dependence'
          IF ( NMPLOG .EQ. IMPROC )                                   &
              WRITE (MDSO,933) 'Lower rank grid dependence'
          DO I=1, NRGRD
            WRITE (LINE(1:6),'(1X,I3,2X)') I
            JJJ    = 6
            IF ( GRDLOW(I,0) .NE. 0 ) THEN
                DO J=1, GRDLOW(I,0)
                  WRITE (LINE(JJJ+1:JJJ+3),'(I3)') GRDLOW(I,J)
                  JJJ    = JJJ + 3
                  END DO
              ELSE IF ( FLRBPI(I) ) THEN
                JJJ    = 21
                LINE(7:JJJ) = ' Data from file'
              ELSE
                JJJ    = 22
                LINE(7:JJJ) = ' No dependencies'
              END IF
            IF ( MDSS.NE.MDSO .AND. NMPSCR.EQ.IMPROC )                &
                WRITE(MDSS,934) LINE(1:JJJ)
            IF ( NMPLOG .EQ. IMPROC ) WRITE(MDSO,934) LINE(1:JJJ)
            END DO
          IF ( MDSS.NE.MDSO .AND. NMPSCR.EQ.IMPROC ) WRITE (MDSS,935)
          IF ( NMPLOG .EQ. IMPROC ) WRITE (MDSO,935)
        ELSE
          IF ( MDSS.NE.MDSO .AND. NMPSCR.EQ.IMPROC )                  &
              WRITE (MDSS,937) 'No lower rank grid dependencies'
          IF ( NMPLOG .EQ. IMPROC )                                   &
              WRITE (MDSO,937) 'No lower rank grid dependencies'
        END IF
      DEALLOCATE ( FLRBPI )
!
      IF ( MAXVAL(GRDEQL(:,0)) .GT. 0 ) THEN
          IF ( MDSS.NE.MDSO .AND. NMPSCR.EQ.IMPROC )                  &
              WRITE (MDSS,933) 'Same rank grid dependence'
          IF ( NMPLOG .EQ. IMPROC )                                   &
              WRITE (MDSO,933) 'Same rank grid dependence'
          DO I=1, NRGRD
            WRITE (LINE(1:6),'(1X,I3,2X)') I
            JJJ    = 6
            IF ( GRDEQL(I,0) .NE. 0 ) THEN
                DO J=1, GRDEQL(I,0)
                  WRITE (LINE(JJJ+1:JJJ+3),'(I3)') GRDEQL(I,J)
                  JJJ    = JJJ + 3
                  END DO
              ELSE
                JJJ    = 22
                LINE(7:JJJ) = ' No dependencies'
              END IF
            IF ( MDSS.NE.MDSO .AND. NMPSCR.EQ.IMPROC )                &
                WRITE(MDSS,934) LINE(1:JJJ)
            IF ( NMPLOG .EQ. IMPROC ) WRITE(MDSO,934) LINE(1:JJJ)
            END DO
          IF ( MDSS.NE.MDSO .AND. NMPSCR.EQ.IMPROC ) WRITE (MDSS,935)
          IF ( NMPLOG .EQ. IMPROC ) WRITE (MDSO,935)
        ELSE
          IF ( MDSS.NE.MDSO .AND. NMPSCR.EQ.IMPROC )                  &
              WRITE (MDSS,937) 'No same rank grid dependencies'
          IF ( NMPLOG .EQ. IMPROC )                                   &
              WRITE (MDSO,937) 'No same rank grid dependencies'
        END IF
!
      IF ( MAXVAL(GRDHGH(:,0)) .GT. 0 ) THEN
          IF ( MDSS.NE.MDSO .AND. NMPSCR.EQ.IMPROC )                  &
              WRITE (MDSS,933) 'Higher rank grid dependence'
          IF ( NMPLOG .EQ. IMPROC )                                   &
              WRITE (MDSO,933) 'Higher rank grid dependence'
          DO I=1, NRGRD
            WRITE (LINE(1:6),'(1X,I3,2X)') I
            JJJ    = 6
            IF ( GRDHGH(I,0) .NE. 0 ) THEN
                DO J=1, GRDHGH(I,0)
                  WRITE (LINE(JJJ+1:JJJ+3),'(I3)') GRDHGH(I,J)
                  JJJ    = JJJ + 3
                  END DO
              ELSE
                JJJ    = 22
                LINE(7:JJJ) = ' No dependencies'
              END IF
            IF ( MDSS.NE.MDSO .AND. NMPSCR.EQ.IMPROC )                &
                WRITE(MDSS,934) LINE(1:JJJ)
            IF ( NMPLOG .EQ. IMPROC ) WRITE(MDSO,934) LINE(1:JJJ)
            END DO
          IF ( MDSS.NE.MDSO .AND. NMPSCR.EQ.IMPROC ) WRITE (MDSS,935)
          IF ( NMPLOG .EQ. IMPROC ) WRITE (MDSO,935)
        ELSE
          IF ( MDSS.NE.MDSO .AND. NMPSCR.EQ.IMPROC )                  &
              WRITE (MDSS,937) 'No higher rank grid dependencies'
          IF ( NMPLOG .EQ. IMPROC )                                   &
              WRITE (MDSO,937) 'No higher rank grid dependencies'
        END IF
!
!/T      WRITE (MDST,9083)
!/T      DO I=-NRINP, NRGRD
!/T        WRITE (MDST,9084) I, IDINP(I,:)
!/T        END DO
!
!    Test output of connected units (always)
!
      CALL WMUSET ( MDSE, MDST, SCRATCH, .FALSE. )
      IF ( TSTOUT ) CALL WMUDMP ( MDST, 0 )
!
      DEALLOCATE ( MDS, NTRACE, ODAT, FLGRD, FLGR2, FLGD, FLG2, INAMES,&
                   MNAMES )
!
!/MPI      CALL MPI_BARRIER ( MPI_COMM_MWAVE, IERR_MPI )
!
!/F90      CALL DATE_AND_TIME ( VALUES=CLKDT2 )
!/F90      CLKFIN = TDIFF ( CLKDT1,CLKDT2 )
!
!/MPRF      CALL PRTIME ( PRFTN )
!/MPRF      WRITE (MDSP,990) PRFT0, PRFTN, get_memory(), 'END'
!
      IF ( MDSS.NE.MDSO .AND. NMPSCR.EQ.IMPROC ) WRITE (MDSS,998)
!/O10      IF ( MDSS.NE.MDSO .AND. NMPSCR.EQ.IMPROC ) WRITE (MDSS,999)
!!!!!/MPI CALL MPI_BARRIER (MPI_COMM_MWAVE,IERR_MPI)
!!!!!/MPI CALL MPI_FINALIZE  ( IERR_MPI )
!!!!!/MPI stop
!
      RETURN
!
! Escape locations read errors :
!
 2000 CONTINUE
      IF ( IMPROC .EQ. NMPERR ) WRITE (MDSE,1000) IFNAME, IERR
      CALL EXTCDE ( 2000 )
      RETURN
!
 2001 CONTINUE
      IF ( IMPROC .EQ. NMPERR ) WRITE (MDSE,1001)
      CALL EXTCDE ( 2001 )
      RETURN
!
 2002 CONTINUE
      IF ( IMPROC .EQ. NMPERR ) WRITE (MDSE,1002) IERR
      CALL EXTCDE ( 2002 )
      RETURN
!
 2010 CONTINUE
      IF ( IMPROC .EQ. NMPERR ) WRITE (MDSE,1010) IERR
      CALL EXTCDE ( 2010 )
      RETURN
!
 2011 CONTINUE
! === no process number filtering for test file !!! ===
      WRITE (MDSE,1011) IERR
      CALL EXTCDE ( 2011 )
      RETURN
!
 2020 CONTINUE
      IF ( IMPROC .EQ. NMPERR ) WRITE (MDSE,1020) 
      CALL EXTCDE ( 2020 )
      RETURN
!
 2021 CONTINUE
      IF ( IMPROC .EQ. NMPERR ) WRITE (MDSE,1021) 
      CALL EXTCDE ( 2021 )
      RETURN
!
 2030 CONTINUE
      IF ( IMPROC .EQ. NMPERR ) WRITE (MDSE,1030) MNAMES(I), INAMES(I,J)
      CALL EXTCDE ( 2030 )
      RETURN
!
 2031 CONTINUE
      IF ( IMPROC .EQ. NMPERR ) WRITE (MDSE,1031) INAMES(I,J), J
      CALL EXTCDE ( 2031 )
      RETURN
!
!2050 CONTINUE
!     IF ( IMPROC .EQ. NMPERR ) WRITE (MDSE,1040)
!     CALL EXTCDE ( 2050 )
!     RETURN
!
 2051 CONTINUE
      IF ( IMPROC .EQ. NMPERR ) WRITE (MDSE,1051) MN(:II)
      CALL EXTCDE ( 2051 )
      RETURN
!
 2052 CONTINUE
      IF ( IMPROC .EQ. NMPERR ) WRITE (MDSE,1052) J
      CALL EXTCDE ( 2052 )
      RETURN
!
 2053 CONTINUE
      IF ( IMPROC .EQ. NMPERR ) WRITE (MDSE,1053)
      CALL EXTCDE ( 2053 )
      RETURN
!
 2054 CONTINUE
      IF ( IMPROC .EQ. NMPERR ) WRITE (MDSE,1054)
      CALL EXTCDE ( 2054 )
      RETURN
!
 2060 CONTINUE
      IF ( IMPROC .EQ. NMPERR ) WRITE (MDSE,1060)
      CALL EXTCDE ( 2060 )
      RETURN
!
 2070 CONTINUE
      IF ( IMPROC .EQ. NMPERR ) WRITE (MDSE,1070)
      CALL EXTCDE ( 2070 )
      RETURN
!
 2080 CONTINUE
      CALL EXTCDE ( 2080 )
      RETURN
!
! Formats
!
  900 FORMAT ( ' ========== STARTING MWW3 INITIALIZATION (WMINIT) =', &
               '============================'/)
  901 FORMAT ( ' WAVEWATCH III log file            ',                 &
               '                     version ',A/                     &
               ' ==================================',                 &
               '==================================='/                 &
               ' multi-grid model driver                          ',  &
               'date : ',A10/50X,'time :  ',A8)
!
  910 FORMAT ( '  Opening input file ',A,' (unit number',I3,')')
  911 FORMAT ( '  Opening output file ',A,' (unit number',I3,')')
  912 FORMAT (/'  Comment character : ''',A,'''')
!
  920 FORMAT (/'  Number of grids          :',I3)
  921 FORMAT ( '  No input data grids.')
  922 FORMAT ( '  Input data grids         :',I3)
  923 FORMAT ( '  Single point output file : ',A)
 1923 FORMAT (/'  Output server type       :',I3)
 2923 FORMAT ( '  Single point output proc : ',A)
 3923 FORMAT ( '  Grids share output procs : ',A)
!
  924 FORMAT (/'  Input grid information : '/                         &
               '  nr extension  lev.   cur.   wind   ice    data'/    &
               ' -------------------------------------------------')
  925 FORMAT (1X,I3,1X,A10,4(1X,A6),3(1X,A1))
  926 FORMAT ( ' -------------------------------------------------')
!
  927 FORMAT (/'  Grid for point output : '/                          &
               '  nr extension  '/ ' ---------------')
  928 FORMAT (5X,A10)
  929 FORMAT ( ' ---------------')
!
  930 FORMAT (/'  Wave grid information : '/                          &
               '  nr extension  lev.   cur.   wind   ice    data',    &
               '   move1 rnk grp dmp'/                                &
               ' -----------------------------------------------',    &
               '---------------------')
  931 FORMAT (1X,I3,1X,A10,4(1X,A6),3(1X,A1),2X,A4,2I4,3X,A1)
  932 FORMAT ( ' -----------------------------------------------',    &
               '---------------------'/)
  933 FORMAT ( '  ',A,' : '/                                          &
               '  nr   grids (part of comm.)'/                        &
               ' -----------------------------------------------',    &
               '---------------------')
  934 FORMAT (A)
  935 FORMAT ( ' -----------------------------------------------',    &
               '---------------------'/)
  936 FORMAT (/'  ',A,' : '/                                          &
               '  nr   Depends on '/                                  &
               ' -----------------------------------------------',    &
               '---------------------')
  937 FORMAT ( '  ',A/)
  938 FORMAT (/'  ',A/)
!
  940 FORMAT (/'  Time interval : '/                                  &
               ' --------------------------------------------------')
  941 FORMAT ( '       Starting time : ',A)
  942 FORMAT ( '       Ending time   : ',A/)
  943 FORMAT (/'  Model settings : '/                                 &
               ' --------------------------------------------------')
  944 FORMAT ( '       Masking computation in nesting : ',A)
  945 FORMAT ( '       Masking output in nesting      : ',A/)
!
  950 FORMAT (/'  Output requests : (ALL GRIDS) '/                    &
               ' ==================================================')
  951 FORMAT (/'       Type',I2,' : ',A/                              &
               '      -----------------------------------------')
  952 FORMAT ( '            From     : ',A)
  953 FORMAT ( '            To       : ',A)
  954 FORMAT ( '            Interval : ',A/)
  955 FORMAT ( '            Fields   : ',A)
  956 FORMAT ( '                       ',A)
  957 FORMAT ( '            Point  1 : ',2E14.6,2X,A)             
  958 FORMAT ( '              ',I6,' : ',2E14.6,2X,A)
  959 FORMAT ( '            No points defined')
  960 FORMAT ( '            The file with ',A,' data is ',A,'.')
  961 FORMAT ( '            IX fls   : ',3I6/                         &
               '            IY fls   : ',3I6)
  962 FORMAT (/'  Output request for model ',A,' (nr',I3,') '/        &
               ' ==================================================')
  963 FORMAT ( '            Output disabled')
!
  965 FORMAT (/'  Grid movement data (!/MGP, !/MGW): '/               &
               ' --------------------------------------------------')
  966 FORMAT ( '       ',A)
  967 FORMAT ( '       ',I6,2X,A)
  968 FORMAT ( '          ',I6,I11.8,I7.6,2F8.2)
!
  970 FORMAT(//'  Assigning resources : '/                            &
               ' --------------------------------------------------')
  971 FORMAT ( '       ',A)
  972 FORMAT ( '       Process ',I5.5,' reserved for all point output.')
  973 FORMAT ( '       Processes ',I5.5,' through ',I5.5,' [',I3,']', &
               ' reserved for output.')
  974 FORMAT (/                                                       &
        5X,'  grid           comp.      grd    pnt    trk    rst    bpt    prt'/     &
        5X,' ------------------------------------------------------', &
           '-------------')
  975 FORMAT (5X,'  ',A10,2X,I5.5,'-',I5.5,6(2x,A5))
  976 FORMAT(5X,' -------------------------------------------------', &
                '------------------')
  977 FORMAT (5X,'    Unified point output at ',I5.5)
 1974 FORMAT ('  Resource assignement (processes) : '/                &
           '  grid           comp.      grd    pnt    trk    rst    bpt    prt'/     &
           ' ------------------------------------------------------', &
           '-------------')
 1975 FORMAT ('  ',A10,2X,I5.5,'-',I5.5,6(2x,A5))
 1976 FORMAT (' ---------------------------------------------------', &
              '----------------')
 1977 FORMAT ('    Unified point output at ',I5.5)
!
  980 FORMAT(//'  Initializations :'/                                 &
               ' --------------------------------------------------')
  981 FORMAT ( '       Model number',I3,' [',A,']')
  982 FORMAT ( '          Initializing wave model ...')
  983 FORMAT ( '          Initializing model input ...')
  984 FORMAT ( '            ',A,': file not needed')
  985 FORMAT ( '            ',A,': file OK')
  986 FORMAT ( '       Unified point output [',A,']')
  987 FORMAT ( '          Initializing grids ...')
  988 FORMAT ( '       Input data grid',I3,' [',A,']')
!
!/MPRF  990 FORMAT (1X,3F12.3,' WMINIT',1X,A)
!
  998 FORMAT ( '  Running the model :'/                               &
               ' --------------------------------------------------'/)
  999 FORMAT ( ' ========== END OF MWW3 INITIALIZATION (WMINIT) ===', &
               '============================'/)
!
 1000 FORMAT (/' *** WAVEWATCH III ERROR IN WMINIT : *** '/           &
               '     ERROR IN OPENING INPUT FILE ',A/                 &
               '     IOSTAT =',I5/)
!
 1001 FORMAT (/' *** WAVEWATCH III ERROR IN WMINIT : *** '/           &
               '     PREMATURE END OF INPUT FILE'/)
! 
 1002 FORMAT (/' *** WAVEWATCH III ERROR IN WMINIT : *** '/           &
               '     ERROR IN READING FROM INPUT FILE'/               &
               '     IOSTAT =',I5/)
 1010 FORMAT (/' *** WAVEWATCH III ERROR IN WMINIT : *** '/           &
               '     ERROR IN OPENING LOG FILE'/                      &
               '     IOSTAT =',I5/)
 1011 FORMAT (/' *** WAVEWATCH III ERROR IN WMINIT : *** '/           &
               '     ERROR IN OPENING TEST FILE'/                     &
               '     IOSTAT =',I5/)
 1020 FORMAT (/' *** WAVEWATCH III ERROR IN WMINIT : *** '/           &
               '     ILLEGAL NUMBER OF GRIDS ( < 1 ) '/)
 1021 FORMAT (/' *** WAVEWATCH III ERROR IN WMINIT : *** '/           &
               '     ILLEGAL NUMBER OF INPUT GRIDS ( < 0 ) '/)
 1030 FORMAT (/' *** WAVEWATCH III ERROR IN WMINIT : *** '/           &
               '     INPUT GRID NAME NOT FOUND '/                     &
               '     WAVE GRID  : ',A/                                &
               '     INPUT NAME : ',A/)
 1031 FORMAT (/' *** WAVEWATCH III ERROR IN WMINIT : *** '/           &
               '     REQUESTED INPUT TYPE NOT FOUND IN INPUT GRID '/  &
               '     INPUT GRID : ',A/                                &
               '     INPUT TYPE : ',I8/)
 1032 FORMAT (/' *** WAVEWATCH III WARNING IN WMINIT : *** '/         &
               '     INPUT GRID ',A,' NOT USED '/)
 1040 FORMAT ( ' *** WAVEWATCH III WARNING IN W3MLTI : ***'/          &
               '     POSSIBLE LOAD IMBALANCE GROUP',I3,' :',2I6/)
!1040 FORMAT (/' *** WAVEWATCH III ERROR IN W3MLTI : ***'/            &
!              '     ILLEGAL TIME INTERVAL'/)
 1050 FORMAT (/' *** WAVEWATCH III WARNING IN W3MLTI : ***'/          &
               '     UNIFIED POINT OUTPUT BUT NO OUTPUT'/             &
               '     UNIFIED POINT OUTPUT DISABLED'/)
 1051 FORMAT (/' *** WAVEWATCH III ERROR IN W3MLTI : ***'/            &
               '     ILLEGAL MODEL ID [',A,']'/)
 1052 FORMAT (/' *** WAVEWATCH III ERROR IN W3MLTI : ***'/            &
               '     ILLEGAL OUTPUT TYPE',I10/)
 1053 FORMAT (/' *** WAVEWATCH III ERROR IN W3MLTI : ***'/            &
         '     OUTPUT POINTS FOR INDIVIDUAL GRIDS CANNOT BE DEFINED'/ &
               '     WHEN UNIFIED POINT OUTPUT IS REQUESTED'/)
 1054 FORMAT (/' *** WAVEWATCH III ERROR IN W3MLTI : ***'/            &
         '     POINT OUTPUT ACTIVATED, BUT NO POINTS DEFINED'/)
 1060 FORMAT (/' *** WAVEWATCH III ERROR IN W3MLTI : ***'/            &
               '     NO MOVING GRID DATA PRESENT'/)
 1070 FORMAT (/' *** WAVEWATCH III ERROR IN WMINIT : ***'/            &
               '     ALL GRIDS ARE NOT USING THE SAME COORDINATE SYSTEM'/)
 1080 FORMAT (/' *** BOUNDARY DATA READ, WILL NOT DUMP, GRID :',I4,   &
               ' ***')
 1081 FORMAT (/' *** NO BOUNDARY DATA TO DUMP, GRID :',I4,' ***')
 1082 FORMAT ( '  No boundary data dump for grid',I3/)
!
!/T 9000 FORMAT ( ' TEST WMINIT : UNIT NUMBERS    : ',5I6/            &
!/T               '               INPUT FILE NAME : ',A)
!
!/T 9020 FORMAT ( ' TEST WMINIT : UNIT NUMBERS FOR GRIDS (',A,')'/    &
!/T                               15X,'GRID MDS(1-13)',43X,'NTRACE')
!/T 9021 FORMAT (14X,16I4)
!/T 9022 FORMAT ( ' TEST WMINIT : UNIT NUMBERS FOR INTPUT FILES'/     &
!/T                               15X,'GRID MDSF(JFIRST-7)')
!/T 9030 FORMAT ( ' TEST WMINIT : FILE EXTENSIONS, INPUT FLAGS,',     &
!/T               ' RANK AND GROUP, PROC RANGE')
!/T 9031 FORMAT ( '            ',I3,1X,A,8L2,2I4,2F6.2)
!/T 9032 FORMAT ( ' TEST WMINIT : PROCESSED RANK NUMBERS')
!/T 9033 FORMAT ( '             ',I3,1X,A,1X,I4)
!/T 9034 FORMAT ( ' TEST WMINIT : NUMBER OF GROUPS :',I4)
!/T 9035 FORMAT ( ' TEST WMINIT : SIZE OF GROUPS :',20I3)
!/T 9036 FORMAT ( ' TEST WMINIT : GROUP SIZE AND COMPONENTS :')
!/T 9037 FORMAT ( '             ',2I3,':',20I3)
!
!/T 9050 FORMAT ( ' TEST WMINIT : GRID NUMBER',I3,' =================')
!/T 9051 FORMAT ( ' TEST WMINIT : ODAT   : ',I9.8,I7.6,I7,I9.8,I7.6,  &
!/T                                  5(/24X,I9.8,I7.6,I7,I9.8,I7.6) )
!/T 9052 FORMAT ( ' TEST WMINIT : FLGRD  : ',5(5L2,1X)/24X,5(5L2,1X))
!
!/T 9060 FORMAT ( ' TEST WMINIT : GRID MOVEMENT DATA')
!/T 9061 FORMAT ( '             ',I8.8,I7,1X,2F8.2)
!
!/T 9070 FORMAT ( ' TEST WMINIT : ALLPRC ')
!/T 9071 FORMAT ( ' ',I3,'  : ',250I3)
!/T 8042 FORMAT ( ' TEST WMINIT : MODMAP ')
!/T 8043 FORMAT ( ' TEST WMINIT : LOADMP ')
!/T 8044 FORMAT ( '        ',I3,'  : ',250I2)
!
!/T 9080 FORMAT ( ' TEST WMINIT : MODEL INITIALIZATION')
!/T 9081 FORMAT ( '               MODEL AND TIME   :',I4,I10.8,I8.6)
!/T 9082 FORMAT ( '               STATUS AND TIMES :',I4,3(I10.8,I8.6))
!/T 9083 FORMAT ( ' TEST WMINIT : IDINP AFTER INITIALIZATION :')
!/T 9084 FORMAT ( '               ',I4,15(2X,A3))
!/
!/ End of WMINIT ----------------------------------------------------- /
!/
      END SUBROUTINE WMINIT
!/
!/ End of module WMINITMD -------------------------------------------- /
!/
      END MODULE WMINITMD<|MERGE_RESOLUTION|>--- conflicted
+++ resolved
@@ -130,13 +130,9 @@
 !/                  (F. Ardhuin) 
 !/    28-Jan-2014 : Add memory hwm to profiling.        ( version 5.00 )
 !/    27-May-2014 : Bug fix prf file name.              ( version 5.02 )
-<<<<<<< HEAD
-!/    17-Sep-2014 : Read mod_def before inp file        ( version 5.xx )
+!/    17-Sep-2014 : Read mod_def before inp file        ( version 5.03 )
 !/    DD-MMM-YYYY : Add ESMF override for STIME & ETIME ( version 5.XX )
 !/                  (T. J. Campbell, NRL)
-=======
-!/    17-Sep-2014 : Read mod_def before inp file        ( version 5.03 )
->>>>>>> 4eee4e7b
 !/
 !  1. Purpose :
 !
