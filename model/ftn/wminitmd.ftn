--- conflicted
+++ resolved
@@ -768,11 +768,7 @@
               RP1(I)     = RP1(J)
               RPN(I)     = RPN(J)
               BCDUMP(I)  = BCDTMP(J)
-<<<<<<< HEAD
-!/T              WRITE (MDST,9031) I, MNAMES(I), FLAGS(1:8), TMPRNK(I), &
-=======
 !/T              WRITE (MDST,9031) I, MNAMES(I), INFLAGS1, TMPRNK(I),    &
->>>>>>> 0967720f
 !/T                                   TMPGRP(I), RP1(I), RPN(I)
             END IF
           END DO
@@ -795,12 +791,8 @@
                INFLAGS1(J) = .FALSE.
                IF ( INAMES(I,J) .EQ. 'coupler' ) THEN
                   INPMAP(I,J) = -1
-<<<<<<< HEAD
-                  FLAGS(J) = .TRUE.
+                  INFLAGS1(J) = .TRUE.
                 ELSE IF ( INAMES(I,J) .NE. 'no' ) THEN
-=======
-               ELSE IF ( INAMES(I,J) .NE. 'no' ) THEN
->>>>>>> 0967720f
                   DO JJ=1, NRINP
                      IF ( MNAMES(-JJ) .EQ. INAMES(I,J) ) THEN
                         INPMAP(I,J) = JJ
@@ -832,14 +824,10 @@
         IF ( I .EQ. 0 ) CYCLE
         CALL W3SETI ( I, MDSE, MDST )
         DO J=JFIRST, 7
-<<<<<<< HEAD
           IF ( I .GE. 1 ) THEN
               IF ( INPMAP(I,J) .EQ. -1 ) CYCLE
             END IF
-          IF ( FLAGS(J) ) THEN
-=======
           IF ( INFLAGS1(J) ) THEN
->>>>>>> 0967720f
               CALL WMUGET ( MDSE, MDST, NDSFND, 'INP' )
               CALL WMUSET ( MDSE, MDST, NDSFND, .TRUE.,               &
                             DESC='Input data file' )
@@ -982,11 +970,7 @@
         CALL W3SETI ( I, MDSE, MDST )
         ACTION(1:4) = '---   '
         DO J=JFIRST, 4
-<<<<<<< HEAD
           IF ( INPMAP(I,J) .EQ. 0 ) THEN
-=======
-          IF ( INFLAGS1(J) ) THEN
->>>>>>> 0967720f
               ACTION(J) = 'native'
             ELSE IF ( INPMAP(I,J) .GT. 0 ) THEN
               ACTION(J) = MNAMES(-INPMAP(I,J))
@@ -2137,12 +2121,7 @@
 ! ..... regular input files
 !
         DO J=JFIRST, 4
-<<<<<<< HEAD
-          IF ( FLAGS(J) ) THEN
-=======
           IF ( INFLAGS1(J) ) THEN
-              JJ     = LEN_TRIM(FNMPRE)
->>>>>>> 0967720f
               IDINP(I,J) = IDSTR(J)
               IF ( INPMAP(I,J).EQ.-1 ) CYCLE
               CALL W3FLDO ('READ', IDINP(I,J), MDSF(I,J), MDST, MDSE2,&
