--- conflicted
+++ resolved
@@ -5,12 +5,7 @@
 !/                  | WAVEWATCH III           NOAA/NCEP |
 !/                  |           H. L. Tolman            |
 !/                  |                        FORTRAN 90 |
-<<<<<<< HEAD
 !/                  | Last update :         21-Mar-2014 |
-=======
-!/                  | Last update :         28-Jan-2014 |
-!/                  | Last update :         04-Feb-2014 |
->>>>>>> 8dbd34dc
 !/                  +-----------------------------------+
 !/
 !/    13-Jun-2005 : Origination.                        ( version 3.07 )
@@ -96,11 +91,7 @@
 !/                  | WAVEWATCH III           NOAA/NCEP |
 !/                  |           H. L. Tolman            |
 !/                  |                        FORTRAN 90 |
-<<<<<<< HEAD
 !/                  | Last update :         21-Mar-2014 |
-=======
-!/                  | Last update :         28-Jan-2014 |
->>>>>>> 8dbd34dc
 !/                  +-----------------------------------+
 !/
 !/    13-Jun-2005 : Origination.                        ( version 3.07 )
@@ -135,12 +126,9 @@
 !/                  (T. J. Campbell, NRL)
 !/    15-Apr-2013 : Changes the reading of output fields( version 4.10 )
 !/                  (F. Ardhuin) 
-<<<<<<< HEAD
+!/    28-Jan-2014 : Add memory hwm to profiling.        ( version 5.00 )
 !/    21-Mar-2014 : Add ESMF override for STIME & ETIME ( version 5.XX )
 !/                  (T. J. Campbell, NRL)
-=======
-!/    28-Jan-2014 : Add memory hwm to profiling.        ( version 5.00 )
->>>>>>> 8dbd34dc
 !/
 !  1. Purpose :
 !
