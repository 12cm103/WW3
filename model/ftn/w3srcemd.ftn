--- conflicted
+++ resolved
@@ -342,11 +342,7 @@
 !/REF1 USE W3GDATMD, ONLY: IOBP, IOBPD, GTYPE, UNGTYPE
       USE W3WDATMD, ONLY: TIME
       USE W3ODATMD, ONLY: NDSE, NDST, IAPROC
-<<<<<<< HEAD
-      USE W3IDATMD, ONLY: FLAGS
-=======
       USE W3IDATMD, ONLY: FLAGS, FLAGS4
->>>>>>> 87028a4f
 !/NNT      USE W3ODATMD, ONLY: IAPROC, SCREEN, FNMPRE
 !/FLX1      USE W3FLX1MD
 !/FLX2      USE W3FLX2MD
@@ -738,11 +734,7 @@
 !/IC3                CALL W3SIC3 ( SPEC,DEPTH, CG1,  WN1, IX, IY, VSIC, VDIC )
 
 !/IS1                CALL W3SIS1 ( SPEC, ICE, VSIR )
-<<<<<<< HEAD
-!/IS2                CALL W3SIS2 ( SPEC, ICE, ICEH, ICEDAVE, VSIR, VDIR )
-=======
 !/IS2                CALL W3SIS2 ( SPEC, CG1, ICE, ICEH, ICEDAVE, VSIR, VDIR, IX, IY )
->>>>>>> 87028a4f
 !
 ! 2.f Dump training data if necessary
 !
