--- conflicted
+++ resolved
@@ -61,13 +61,9 @@
 # ./bin/run_test -g 20km  -w w20km_IC1  -i input_IC1 ../ ww3_tic1.1         #
 #                                                                           #
 # ./bin/run_test -g 1000m_nondisp -w work_1000m_nondisp_IC2_ifr \           #
-<<<<<<< HEAD
-#      -i input_IC2_ifr ../ ww3_tic1.1                                      #
-=======
 #      -i input_IC2_ifr -c gnu_debug  ../ ww3_tic1.1                        #
 # ./bin/run_test -g 1000m_nondisp -w work_1000m_nondisp_IC2_ifr \           #
 #      -i input_IC2_ifr -o netcdf -s IC2IS2 -w workIS2  ../ ww3_tic1.1                            #
->>>>>>> 87028a4f
 # ./bin/run_test -g 1000m -i input_IC2_ifr -o netcdf ../ ww3_tic1.1         #
 # ./bin/run_test -w work_IC2_nondisp_SMPL -i input_IC2_nondisp ../ \        #
 #       ww3_tic1.1                                                          #
@@ -86,12 +82,8 @@
 #                                     updated: Stefan Zieger, Oct 2013      #
 #                                     updated: Erick Rogers, Nov 2013       #
 #                                     updated: Fabrice Ardhuin, Jun 2014    #
-<<<<<<< HEAD
-#                                last updated: Erick Rogers, July 2014      #
-=======
 #                                     updated: Erick Rogers, July 2014      #
 #                                last updated: Fabrice Ardhuin, Sep 2014    #
->>>>>>> 87028a4f
 #                                                                           #
 #    Copyright 2009-2014 National Weather Service (NWS),                    #
 #       National Oceanic and Atmospheric Administration.  All rights        #
